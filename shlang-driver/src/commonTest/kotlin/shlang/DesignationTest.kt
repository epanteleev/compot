--- conflicted
+++ resolved
@@ -54,8 +54,6 @@
         val result = runCTest("shlang/designation/designation8", listOf(), options())
         assertEquals("arr.data.ptr[0]: 1, arr.data.ptr[1]: 2\n", result.output)
     }
-<<<<<<< HEAD
-=======
 
     @Test
     @Ignore
@@ -63,7 +61,6 @@
         val result = runCTest("shlang/designation/designation9", listOf(), options())
         assertEquals("x: 0, y: 1, z: 0\n", result.output)
     }
->>>>>>> 68997582
 }
 
 class DesignationTestO0: DesignationTest() {
