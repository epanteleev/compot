package preprocess

import tokenizer.*


class PreprocessorContext private constructor(private val macroReplacements: MutableMap<String, MacroReplacement>,
                                              private val macroDefinitions: MutableMap<String, MacroDefinition>,
                                              private val macroFunctions: MutableMap<String, MacroFunction>,
                                              private val predefinedMacroses: Map<String, PredefinedMacros>,
                                              private val headerHolder: HeaderHolder) {
    private var includeLevel = 0
    fun includeLevel(): Int = includeLevel

    fun enterInclude() {
        includeLevel += 1
    }
    fun exitInclude() {
        includeLevel -= 1
    }

    fun macroReplacements(): Map<String, MacroReplacement> = macroReplacements
    fun macroDefinitions(): Map<String, MacroDefinition> = macroDefinitions
    fun macroFunctions(): Map<String, MacroFunction> = macroFunctions

    fun define(macros: MacroReplacement): MacroReplacement? {
        return macroReplacements.put(macros.name, macros)
    }

    fun define(macros: MacroDefinition): MacroDefinition? {
        return macroDefinitions.put(macros.name, macros)
    }

    fun define(macros: MacroFunction): MacroFunction? {
        return macroFunctions.put(macros.name, macros)
    }

    fun findMacroReplacement(name: String): MacroReplacement? {
        return macroReplacements[name]
    }

    fun findPredefinedMacros(name: String): PredefinedMacros? {
        return predefinedMacroses[name]
    }

    fun findMacroFunction(name: String): MacroFunction? {
        return macroFunctions[name]
    }

    fun findMacros(name: String): Macros? {
        val macroDefinition = findMacroDefinition(name)
        if (macroDefinition != null) {
            return macroDefinition
        }

        val replacement = macroReplacements[name]
        if (replacement != null) {
            return replacement
        }

        val macroFunction = macroFunctions[name]
        if (macroFunction != null) {
            return macroFunction
        }

        return predefinedMacroses[name]
    }

    fun hasMacroDefinition(name: String): Boolean {
        return findMacroDefinition(name) != null
    }

    fun findMacroDefinition(name: String): MacroDefinition? {
        return macroDefinitions[name]
    }

    fun undef(name: String) {
        macroReplacements.remove(name) ?: macroDefinitions.remove(name) ?: macroFunctions.remove(name)
    }

    fun findHeader(name: String, includeType: HeaderType): Header? {
        return headerHolder.getHeader(name, includeType)
    }

    companion object {
        // 6.10.8.1 Mandatory macros
        private val LINE = PredefinedMacros("__LINE__") { tokenListOf(Numeric("${it.line()}", 10, it)) }
        private val FILE = PredefinedMacros("__FILE__") { tokenListOf(StringLiteral(it.filename(), it)) }
        private val DATE = PredefinedMacros("__DATE__") { tokenListOf(StringLiteral("June  6 666", it)) }
        private val TIME = PredefinedMacros("__TIME__") { tokenListOf(StringLiteral("66:66:66", it)) }
        private val STDC = PredefinedMacros("__STDC__") { tokenListOf(Numeric("1", 10, it)) }
        private val STDC_HOSTED  = MacroReplacement("__STDC_HOSTED__", tokenListOf(Numeric("1", 10, OriginalPosition.UNKNOWN)))
        private val STDC_VERSION = MacroReplacement("__STDC_VERSION__", tokenListOf(Numeric("201112L", 10, OriginalPosition.UNKNOWN)))

        // 3.7.2 Common Predefined Macros
        // https://gcc.gnu.org/onlinedocs/cpp/Common-Predefined-Macros.html
<<<<<<< HEAD
        private val __SIZEOF_POINTER__ = PredefinedMacros("__SIZEOF_POINTER__") { tokenListOf(Numeric("8", 10, OriginalPosition.UNKNOWN)) }
        private val __SIZEOF_LONG__    = PredefinedMacros("__SIZEOF_LONG__") { tokenListOf(Numeric("8", 10, OriginalPosition.UNKNOWN)) }
        private val __SIZEOF_INT__     = PredefinedMacros("__SIZEOF_INT__")  { tokenListOf(Numeric("4", 10, OriginalPosition.UNKNOWN)) }
        private val __SIZEOF_SHORT__   = PredefinedMacros("__SIZEOF_SHORT__") { tokenListOf(Numeric("2", 10, OriginalPosition.UNKNOWN)) }
        private val __SIZEOF_FLOAT__   = PredefinedMacros("__SIZEOF_FLOAT__") { tokenListOf(Numeric("4", 10, OriginalPosition.UNKNOWN)) }
        private val __SIZEOF_DOUBLE__  = PredefinedMacros("__SIZEOF_DOUBLE__") { tokenListOf(Numeric("8", 10, OriginalPosition.UNKNOWN)) }
        private val __INT32_MAX__      = PredefinedMacros("__INT32_MAX__") { tokenListOf(Numeric("2147483647", 10, OriginalPosition.UNKNOWN)) }
=======
        private val __SIZEOF_POINTER__ = MacroReplacement("__SIZEOF_POINTER__", tokenListOf(Numeric("8", 10, OriginalPosition.UNKNOWN)))
        private val __SIZEOF_LONG__    = MacroReplacement("__SIZEOF_LONG__", tokenListOf(Numeric("8", 10, OriginalPosition.UNKNOWN)))
        private val __SIZEOF_INT__     = MacroReplacement("__SIZEOF_INT__", tokenListOf(Numeric("4", 10, OriginalPosition.UNKNOWN)))
        private val __SIZEOF_SHORT__   = MacroReplacement("__SIZEOF_SHORT__", tokenListOf(Numeric("2", 10, OriginalPosition.UNKNOWN)))
        private val __SIZEOF_FLOAT__   = MacroReplacement("__SIZEOF_FLOAT__", tokenListOf(Numeric("4", 10, OriginalPosition.UNKNOWN)))
        private val __SIZEOF_DOUBLE__  = MacroReplacement("__SIZEOF_DOUBLE__", tokenListOf(Numeric("8", 10, OriginalPosition.UNKNOWN)))
        private val __INT32_MAX__      = MacroReplacement("__INT32_MAX__", tokenListOf(Numeric("2147483647", 10, OriginalPosition.UNKNOWN)))
>>>>>>> efc703be


        // Implementation-defined macros
        private val PLATFORM = MacroReplacement("__x86_64__", tokenListOf(Numeric("1", 10, OriginalPosition.UNKNOWN)))
        private val LP64     = MacroReplacement("__LP64__", tokenListOf(Numeric("1", 10, OriginalPosition.UNKNOWN)))
        private val LINUX    = MacroReplacement("__linux__", tokenListOf(Numeric("1", 10, OriginalPosition.UNKNOWN)))
        private val UNIX     = MacroReplacement("__unix__", tokenListOf(Numeric("1", 10, OriginalPosition.UNKNOWN)))
        private val __func__ = MacroReplacement("__func__", tokenListOf(StringLiteral("in function", OriginalPosition.UNKNOWN)))

        private val predefined = hashMapOf(
            "__LINE__" to LINE,
            "__FILE__" to FILE,
            "__DATE__" to DATE,
            "__TIME__" to TIME,
            "__STDC__" to STDC,

            "__INT32_MAX__" to __INT32_MAX__,
        )

        fun empty(headerHolder: HeaderHolder): PreprocessorContext {
            val macroReplacements = hashMapOf(
                // 6.10.8.1 Mandatory macros
                "__STDC_HOSTED__"  to STDC_HOSTED,
                "__STDC_VERSION__" to STDC_VERSION,

                // Implementation-defined macros
                "__x86_64__" to PLATFORM,
                "__LP64__"   to LP64,
                "__linux__"  to LINUX,
                "__unix__"   to UNIX,
                "__func__"   to __func__,

                // 3.7.2 Common Predefined Macros
                "__SIZEOF_POINTER__" to __SIZEOF_POINTER__,
                "__SIZEOF_LONG__"    to __SIZEOF_LONG__,
                "__SIZEOF_INT__"     to __SIZEOF_INT__,
                "__SIZEOF_SHORT__"   to __SIZEOF_SHORT__,
                "__SIZEOF_FLOAT__"   to __SIZEOF_FLOAT__,
                "__SIZEOF_DOUBLE__"  to __SIZEOF_DOUBLE__,
                "__INT32_MAX__"      to __INT32_MAX__,
            )

            return PreprocessorContext(macroReplacements, hashMapOf(), hashMapOf(), predefined, headerHolder)
        }
    }
}<|MERGE_RESOLUTION|>--- conflicted
+++ resolved
@@ -93,15 +93,6 @@
 
         // 3.7.2 Common Predefined Macros
         // https://gcc.gnu.org/onlinedocs/cpp/Common-Predefined-Macros.html
-<<<<<<< HEAD
-        private val __SIZEOF_POINTER__ = PredefinedMacros("__SIZEOF_POINTER__") { tokenListOf(Numeric("8", 10, OriginalPosition.UNKNOWN)) }
-        private val __SIZEOF_LONG__    = PredefinedMacros("__SIZEOF_LONG__") { tokenListOf(Numeric("8", 10, OriginalPosition.UNKNOWN)) }
-        private val __SIZEOF_INT__     = PredefinedMacros("__SIZEOF_INT__")  { tokenListOf(Numeric("4", 10, OriginalPosition.UNKNOWN)) }
-        private val __SIZEOF_SHORT__   = PredefinedMacros("__SIZEOF_SHORT__") { tokenListOf(Numeric("2", 10, OriginalPosition.UNKNOWN)) }
-        private val __SIZEOF_FLOAT__   = PredefinedMacros("__SIZEOF_FLOAT__") { tokenListOf(Numeric("4", 10, OriginalPosition.UNKNOWN)) }
-        private val __SIZEOF_DOUBLE__  = PredefinedMacros("__SIZEOF_DOUBLE__") { tokenListOf(Numeric("8", 10, OriginalPosition.UNKNOWN)) }
-        private val __INT32_MAX__      = PredefinedMacros("__INT32_MAX__") { tokenListOf(Numeric("2147483647", 10, OriginalPosition.UNKNOWN)) }
-=======
         private val __SIZEOF_POINTER__ = MacroReplacement("__SIZEOF_POINTER__", tokenListOf(Numeric("8", 10, OriginalPosition.UNKNOWN)))
         private val __SIZEOF_LONG__    = MacroReplacement("__SIZEOF_LONG__", tokenListOf(Numeric("8", 10, OriginalPosition.UNKNOWN)))
         private val __SIZEOF_INT__     = MacroReplacement("__SIZEOF_INT__", tokenListOf(Numeric("4", 10, OriginalPosition.UNKNOWN)))
@@ -109,7 +100,6 @@
         private val __SIZEOF_FLOAT__   = MacroReplacement("__SIZEOF_FLOAT__", tokenListOf(Numeric("4", 10, OriginalPosition.UNKNOWN)))
         private val __SIZEOF_DOUBLE__  = MacroReplacement("__SIZEOF_DOUBLE__", tokenListOf(Numeric("8", 10, OriginalPosition.UNKNOWN)))
         private val __INT32_MAX__      = MacroReplacement("__INT32_MAX__", tokenListOf(Numeric("2147483647", 10, OriginalPosition.UNKNOWN)))
->>>>>>> efc703be
 
 
         // Implementation-defined macros
@@ -125,8 +115,6 @@
             "__DATE__" to DATE,
             "__TIME__" to TIME,
             "__STDC__" to STDC,
-
-            "__INT32_MAX__" to __INT32_MAX__,
         )
 
         fun empty(headerHolder: HeaderHolder): PreprocessorContext {
