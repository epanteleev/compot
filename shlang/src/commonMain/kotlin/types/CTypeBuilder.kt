package types

import common.assertion

class CTypeBuilder {
    private val typeProperties = mutableListOf<TypeProperty>()

    fun add(property: TypeProperty) {
        typeProperties.add(property)
    }

    private inline fun check(baseTypes: List<BaseType>, vararg types: CPrimitive): Boolean {
        if (baseTypes.size != types.size) {
            return false
        }
        types.forEachIndexed { index, type ->
            if (baseTypes[index] != type) {
                return false
            }
        }
        return true
    }

    private fun finalBaseType(baseTypes: List<BaseType>): BaseType {
        when {
            check(baseTypes, CPrimitive.UINT,  CPrimitive.LONG,  CPrimitive.LONG, CPrimitive.INT) -> return CPrimitive.ULONG
            check(baseTypes, CPrimitive.UINT,  CPrimitive.LONG,  CPrimitive.LONG) -> return CPrimitive.LONG
            check(baseTypes, CPrimitive.UINT,  CPrimitive.SHORT, CPrimitive.INT) -> return CPrimitive.USHORT
            check(baseTypes, CPrimitive.UINT,  CPrimitive.LONG,  CPrimitive.INT) -> return CPrimitive.ULONG
            check(baseTypes, CPrimitive.INT,   CPrimitive.SHORT, CPrimitive.INT) -> return CPrimitive.SHORT
            check(baseTypes, CPrimitive.INT,   CPrimitive.LONG,  CPrimitive.INT) -> return CPrimitive.LONG
            check(baseTypes, CPrimitive.LONG,  CPrimitive.LONG,  CPrimitive.INT) -> return CPrimitive.LONG
            check(baseTypes, CPrimitive.LONG,  CPrimitive.UINT,  CPrimitive.INT) -> return CPrimitive.ULONG
            check(baseTypes, CPrimitive.INT,   CPrimitive.INT)                   -> return CPrimitive.INT
            check(baseTypes, CPrimitive.UINT,  CPrimitive.CHAR)                  -> return CPrimitive.UCHAR
            check(baseTypes, CPrimitive.UINT,  CPrimitive.SHORT)                 -> return CPrimitive.USHORT
            check(baseTypes, CPrimitive.UINT,  CPrimitive.INT)                   -> return CPrimitive.UINT
            check(baseTypes, CPrimitive.UINT,  CPrimitive.LONG)                  -> return CPrimitive.ULONG
            check(baseTypes, CPrimitive.LONG,  CPrimitive.LONG)                  -> return CPrimitive.LONG
            check(baseTypes, CPrimitive.INT,   CPrimitive.CHAR)                  -> return CPrimitive.CHAR
            check(baseTypes, CPrimitive.LONG,  CPrimitive.INT)                   -> return CPrimitive.LONG
            check(baseTypes, CPrimitive.USHORT,CPrimitive.INT)                   -> return CPrimitive.USHORT
            check(baseTypes, CPrimitive.LONG,  CPrimitive.DOUBLE)                -> return CPrimitive.DOUBLE
        }
        assertion(baseTypes.size == 1) {
            "Unknown type '$baseTypes'"
        }
        return baseTypes[0]
    }

    fun build(typeHolder: TypeHolder, isStorageClassIncluded: Boolean): Pair<CType, StorageClass?> {
        val typeNodes = typeProperties.filterIsInstance<BaseType>()
        val storageClass = run {
            val classes = typeProperties.filterIsInstance<StorageClass>()
            if (classes.size > 1) {
                throw RuntimeException("Multiple storage classes are not allowed: $classes")
            }
            classes.firstOrNull()
        }
        val properties = typeProperties.filterNot {
            if (!isStorageClassIncluded) {
                return@filterNot it is StorageClass || it is BaseType
            }
            it is BaseType
        }
        val baseType = if (typeNodes.size == 1 && typeNodes[0] is TypeDef) {
            val ctype = (typeNodes[0] as TypeDef).baseType().copyWith(properties)
            return Pair(ctype, storageClass)
        } else if (typeNodes[0] is CPrimitive) {
            finalBaseType(typeNodes)
        } else {
            typeNodes[0]
        }

        if (baseType !is AggregateBaseType) {
            val cType = CPrimitiveType(baseType, properties)
            return Pair(cType, storageClass)
        }

        val structType = when (baseType) {
            is StructBaseType            -> typeHolder.addTypedef(baseType.name, CStructType(baseType, properties))
            is UnionBaseType             -> typeHolder.addTypedef(baseType.name, CUnionType(baseType, properties))
            is UncompletedStructBaseType -> CUncompletedStructType(baseType, properties)
            is UncompletedUnionBaseType  -> CUncompletedUnionType(baseType, properties)
            is CArrayBaseType            -> CArrayType(baseType, properties)
            else -> throw RuntimeException("Unknown type $baseType")
        }

<<<<<<< HEAD
        val structType = when (baseType) {
            is StructBaseType -> {
                typeHolder.addTypedef(baseType.name, struct)
            }
            is UnionBaseType -> {
                typeHolder.addTypedef(baseType.name, struct)
            }
            else -> struct
        }

=======
>>>>>>> efc703be
        return Pair(structType, storageClass)
    }
}<|MERGE_RESOLUTION|>--- conflicted
+++ resolved
@@ -86,19 +86,6 @@
             else -> throw RuntimeException("Unknown type $baseType")
         }
 
-<<<<<<< HEAD
-        val structType = when (baseType) {
-            is StructBaseType -> {
-                typeHolder.addTypedef(baseType.name, struct)
-            }
-            is UnionBaseType -> {
-                typeHolder.addTypedef(baseType.name, struct)
-            }
-            else -> struct
-        }
-
-=======
->>>>>>> efc703be
         return Pair(structType, storageClass)
     }
 }