package codegen

import types.*
import ir.types.*
import ir.value.*
import parser.nodes.*
import common.assertion
import codegen.TypeConverter.loadCoerceArguments
import codegen.TypeConverter.convertRVToType
import ir.instruction.*
import ir.module.block.Label
import codegen.TypeConverter.convertLVToType
import codegen.TypeConverter.storeCoerceArguments
import codegen.TypeConverter.toIRLVType
import codegen.TypeConverter.toIRType
import codegen.consteval.CommonConstEvalContext
import codegen.consteval.ConstEvalExpression
import codegen.consteval.TryConstEvalExpressionInt
import intrinsic.VaInit
import intrinsic.VaStart
import ir.Definitions.QWORD_SIZE
import ir.Definitions.WORD_SIZE
import ir.attributes.ByValue
import ir.attributes.FunctionAttribute
import ir.attributes.VarArgAttribute
import ir.global.StringLiteralGlobalConstant
import ir.module.AnyFunctionPrototype
import ir.module.DirectFunctionPrototype
import ir.module.IndirectFunctionPrototype
import ir.module.builder.impl.ModuleBuilder
import ir.module.builder.impl.FunctionDataBuilder
import ir.value.constant.*
import parser.LineAgnosticAstPrinter
import parser.nodes.visitors.DeclaratorVisitor
import parser.nodes.visitors.StatementVisitor
import tokenizer.Position
import typedesc.*


private data class FunctionArgInfo(val args: List<Value>, val attributes: Set<FunctionAttribute>)

private class IrGenFunction(moduleBuilder: ModuleBuilder,
                    typeHolder: TypeHolder,
                    varStack: VarStack<Value>,
                    nameGenerator: NameGenerator,
                    private val ir: FunctionDataBuilder,
                    private val functionType: CFunctionType) :
    AbstractIRGenerator(moduleBuilder, typeHolder, varStack, nameGenerator),
    StatementVisitor<Unit>,
    DeclaratorVisitor<Value> {
    private var stringToLabel = mutableMapOf<String, Label>()
    private val stmtStack = StmtStack()

    private val vaListIrType by lazy {
        mb.toIRType<StructType>(typeHolder, VaStart.vaList)
    }

    private inline fun<reified T> scoped(noinline block: () -> T): T {
        return typeHolder.scoped { varStack.scoped(block) }
    }

    private fun seekOrAddLabel(name: String): Label {
        return stringToLabel[name] ?: let {
            val newLabel = ir.createLabel()
            stringToLabel[name] = newLabel
            newLabel
        }
    }

    private fun visitDeclaration(declaration: Declaration) {
        declaration.specifyType(typeHolder, listOf())

        for (declarator in declaration.declarators()) {
            declarator.accept(this)
        }
    }

    private fun makeConditionFromExpression(condition: Expression): Value {
        val conditionExpr = visitExpression(condition, true)

        return when (val type = conditionExpr.type()) {
            is IntegerType       -> ir.icmp(conditionExpr, IntPredicate.Ne, IntegerConstant.of(type.asType(), 0))
            is PtrType           -> ir.icmp(conditionExpr, IntPredicate.Ne, NullValue)
            is FloatingPointType -> ir.fcmp(conditionExpr, FloatPredicate.One, FloatingPointConstant.of(type, 0))
            is FlagType          -> conditionExpr
            else -> throw RuntimeException("Unknown type: type=$type")
        }
    }

    private inline fun<reified T: AnyPredicateType> makeCondition(a: Value, predicate: T, b: Value): Value = when (val type = a.type()) {
        is IntegerType, PtrType -> ir.icmp(a, predicate as IntPredicate, b)
        is FloatingPointType    -> ir.fcmp(a, predicate as FloatPredicate, b)
        else -> throw RuntimeException("Unknown type: type=$type")
    }

    private fun visitCompoundLiteral(compoundLiteral: CompoundLiteral): Value {
        val type   = compoundLiteral.typeDesc(typeHolder)
        val irType = mb.toIRType<AggregateType>(typeHolder, type.cType())
        val adr    = ir.alloc(irType)
        visitInitializerList(compoundLiteral.initializerList, adr, type.asType())
        return adr
    }

    private fun visitExpression(expression: Expression, isRvalue: Boolean): Value = when (expression) {
        is BinaryOp     -> visitBinary(expression, isRvalue)
        is UnaryOp      -> visitUnary(expression, isRvalue)
        is NumNode      -> visitNumNode(expression)
        is VarNode      -> visitVarNode(expression, isRvalue)
        is FunctionCall -> visitFunctionCall(expression)
        is Cast         -> visitCast(expression)
        is ArrayAccess  -> visitArrayAccess(expression, isRvalue)
        is StringNode   -> visitStringNode(expression)
        is SizeOf       -> visitSizeOf(expression)
        is MemberAccess -> visitMemberAccess(expression, isRvalue)
        is ArrowMemberAccess -> visitArrowMemberAccess(expression, isRvalue)
        is Conditional       -> visitConditional(expression)
        is CharNode          -> visitCharNode(expression)
        is CompoundLiteral   -> visitCompoundLiteral(expression)
        is BuiltinVaStart    -> visitBuiltInVaStart(expression)
        is BuiltinVaArg      -> visitBuiltInVaArg(expression)
        is BuiltinVaEnd      -> visitBuiltInVaEnd(expression)
        is BuiltinVaCopy     -> visitBuiltInVaCopy(expression)
        else -> throw RuntimeException("Unknown expression: $expression")
    }

    private fun visitBuiltInVaCopy(builtinVaCopy: BuiltinVaCopy): Value {
        val dest = visitExpression(builtinVaCopy.dest, true)
        val dstType = builtinVaCopy.dest.resolveType(typeHolder)
        if (dstType !== VaStart.vaList) {
            throw IRCodeGenError("va_list type expected, but got $dstType", builtinVaCopy.begin())
        }
        val src = visitExpression(builtinVaCopy.src, true)
        val srcType = builtinVaCopy.src.resolveType(typeHolder)
        if (srcType !== VaStart.vaList) {
            throw IRCodeGenError("va_list type expected, but got $srcType", builtinVaCopy.begin())
        }
        val irType = mb.toIRType<StructType>(typeHolder, srcType)
        val destPtr = ir.gep(dest, irType, I64Value.of(0))
        val srcPtr = ir.gep(src, irType, I64Value.of(0))
        ir.memcpy(destPtr, srcPtr, U64Value.of(irType.sizeOf().toLong()))
        return UndefValue
    }

    private fun visitBuiltInVaEnd(builtinVaEnd: BuiltinVaEnd): Value {
        val vaListType = builtinVaEnd.vaList.resolveType(typeHolder)
        if (vaListType !== VaStart.vaList) {
            throw IRCodeGenError("va_list type expected, but got $vaListType", builtinVaEnd.begin())
        }
        // Nothing to do
        return UndefValue
    }

    private fun visitBuiltInVaStart(builtinVaStart: BuiltinVaStart): Value {
        val vaList = visitExpression(builtinVaStart.vaList, true)
        val vaListType = builtinVaStart.vaList.resolveType(typeHolder)
        if (vaListType !== VaStart.vaList) {
            throw IRCodeGenError("va_list type expected, but got $vaListType", builtinVaStart.begin())
        }
        val fnStmt = stmtStack.root()
        val vaInit = fnStmt.vaInit as Alloc
        val cont = ir.createLabel()
        ir.intrinsic(arrayListOf(vaList, vaInit), VaStart(functionType.args()), cont)
        ir.switchLabel(cont)

        return UndefValue
    }

    private fun visitBuiltInVaArg(builtinVaArg: BuiltinVaArg): Value {
        val vaListType = builtinVaArg.assign.resolveType(typeHolder)
        if (vaListType !== VaStart.vaList) {
            throw IRCodeGenError("va_list type expected, but got $vaListType", builtinVaArg.begin())
        }

        val vaList = visitExpression(builtinVaArg.assign, true)
        return when (val argCType = builtinVaArg.resolveType(typeHolder)) {
            is CHAR, is UCHAR, is SHORT, is USHORT, is INT, is UINT, is LONG, is ULONG, is CPointer -> {
                val argType = mb.toIRType<PrimitiveType>(typeHolder, argCType)
                emitBuiltInVaArg(vaList, argType, VaStart.GP_OFFSET_IDX, VaStart.REG_SAVE_AREA_SIZE)
            }
            is DOUBLE, is FLOAT -> {
                val argType = mb.toIRType<PrimitiveType>(typeHolder, argCType)
                emitBuiltInVaArg(vaList, argType, VaStart.FP_OFFSET_IDX, VaStart.FP_REG_SAVE_AREA_SIZE)
            }
            is CStructType -> {
                val irType = mb.toIRType<StructType>(typeHolder, argCType)
                val alloc = ir.alloc(irType)
                if (!argCType.isSmall()) {
                    emitBuiltInVarArgLargeStruct(vaList, alloc, irType)
                    return alloc
                }
                val types = CallConvention.coerceArgumentTypes(argCType) ?: throw RuntimeException("Internal error")
                for ((idx, type) in types.withIndex()) {
                    val fieldPtr = ir.gep(alloc, I8Type, I64Value.of(type.sizeOf().toLong() * idx))
                    val arg = when (type) {
                        is PtrType, is IntegerType -> emitBuiltInVaArg(vaList, type, VaStart.GP_OFFSET_IDX, VaStart.REG_SAVE_AREA_SIZE)
                        is FloatingPointType           -> emitBuiltInVaArg(vaList, type, VaStart.FP_OFFSET_IDX, VaStart.FP_REG_SAVE_AREA_SIZE)
                        else -> throw IRCodeGenError("Unknown type $type", builtinVaArg.begin())
                    }
                    ir.store(fieldPtr, arg)
                }
                alloc
            }
            else -> throw IRCodeGenError("Unknown type $argCType", builtinVaArg.begin())
        }
    }

    private fun emitBuiltInVarArgLargeStruct(vaList: Value, dst: Alloc, argType: StructType) {
        val overflowArgAreaPtr = ir.gfp(vaList, vaListIrType, I64Value.of(VaStart.OVERFLOW_ARG_AREA_IDX))
        val argInMem = ir.load(PtrType, overflowArgAreaPtr)
        val inc = ir.gep(argInMem, I8Type, I64Value.of(argType.sizeOf().toLong()))
        ir.store(overflowArgAreaPtr, inc)

        ir.memcpy(dst, argInMem, U64Value.of(argType.sizeOf().toLong()))
    }

    private fun emitBuiltInVaArg(vaList: Value, argType: PrimitiveType, offsetIdx: Int, regSaveAreaIdx: Int): Value {
        val gpOffsetPtr = ir.gfp(vaList, vaListIrType, I64Value.of(offsetIdx))
        val gpOffset = ir.load(I32Type, gpOffsetPtr)
        val gpOffsetCvt = ir.convertLVToType(gpOffset, I64Type)

        val varArgInReg = ir.createLabel()
        val varArgInStack = ir.createLabel()
        val cont = ir.createLabel()

        val isReg = ir.icmp(gpOffsetCvt, IntPredicate.Le, I64Value.of(regSaveAreaIdx))
        ir.branchCond(isReg, varArgInReg, varArgInStack)

        val argInReg = ir.switchLabel(varArgInReg).let {
            val regSaveAreaPtr = ir.gfp(vaList, vaListIrType, I64Value.of(VaStart.REG_SAVE_AREA_IDX))
            val regSaveArea = ir.load(PtrType, regSaveAreaPtr)
            val argInReg = ir.gep(regSaveArea, I8Type, gpOffsetCvt)
            val newGPOffset = ir.add(gpOffsetCvt, I64Value.of(QWORD_SIZE))
            val asI32 = ir.trunc(newGPOffset, I32Type)
            ir.store(gpOffsetPtr, asI32)
            ir.branch(cont)

            argInReg
        }

        val argInMem = ir.switchLabel(varArgInStack).let {
            val overflowArgAreaPtr = ir.gfp(vaList, vaListIrType, I64Value.of(VaStart.OVERFLOW_ARG_AREA_IDX))
            val argInMem = ir.load(PtrType, overflowArgAreaPtr)
            val inc = ir.gep(argInMem, I64Type, I64Value.of(1))
            ir.store(overflowArgAreaPtr, inc)
            ir.branch(cont)

            argInMem
        }

        ir.switchLabel(cont)
        val argPtr = ir.phi(listOf(argInReg, argInMem), listOf(varArgInReg, varArgInStack))
        return ir.load(argType, argPtr)
    }

    private fun visitInitializer(singleInitializer: SingleInitializer): Value = when (val expr = singleInitializer.expr) {
        is InitializerList -> visitInitializer(expr.initializers[0] as SingleInitializer)
        else -> visitExpression(expr, true)
    }

    private fun visitSingleInitializer(expr: Expression, lvalueAdr: Value, type: CAggregateType, idx: Int) {
        when (expr) {
            is InitializerList -> when (type) {
                is CArrayType -> {
                    val t = type.element()
                    val irType = mb.toIRType<AggregateType>(typeHolder, t.cType())
                    val fieldPtr = ir.gep(lvalueAdr, irType, I64Value.of(idx))
                    visitInitializerList(expr, fieldPtr, t.asType())
                }
                is CStructType -> {
                    val t = type.fieldByIndexOrNull(idx) ?: throw IRCodeGenError("Field '$idx' not found", expr.begin())
                    val irType = mb.toIRType<AggregateType>(typeHolder, t.cType())
                    val fieldPtr = ir.gfp(lvalueAdr, irType, I64Value.of(idx))
                    visitInitializerList(expr, fieldPtr, t.asType())
                }
                else -> throw RuntimeException("Unknown type: type=$type")
            }
            is StringNode -> {
                if (type !is CArrayType) {
                    throw IRCodeGenError("Expect array type, but type=$type", expr.begin())
                }
                when (type.element().cType()) {
                    is CHAR, is UCHAR -> {
                        if (expr.data().isNotEmpty()) {
                            ir.memcpy(lvalueAdr, visitStringNode(expr), U64Value.of(expr.length()))
                            val gep = ir.gep(lvalueAdr, I8Type, I64Value.of(expr.length()))
                            ir.store(gep, I8Value.of(0))
                        } else {
                            val gep = ir.gep(lvalueAdr, I8Type, I64Value.of(0))
                            ir.store(gep, I8Value.of(0))
                        }
                    }
                    is CPointer -> {
                        val stringPtr = visitStringNode(expr)
                        val fieldPtr = ir.gep(lvalueAdr, I64Type, I64Value.of(idx))
                        ir.store(fieldPtr, stringPtr)
                    }
                    else -> throw IRCodeGenError("Unknown type $type", expr.begin())
                }
            }
            else -> when (type) {
                is AnyCArrayType -> {
                    val rvalue = visitExpression(expr, true)
                    val irType = mb.toIRType<AggregateType>(typeHolder, type)

                    val field = when (val irFieldType = irType.field(idx)) {
                        is PrimitiveType -> irFieldType
                        is StructType    -> irFieldType.field(0)
                        else -> throw IRCodeGenError("Unknown type $irFieldType", expr.begin())
                    }
                    val converted = ir.convertLVToType(rvalue, field)
                    val fieldPtr = ir.gfp(lvalueAdr, irType, I64Value.of(idx))
                    ir.store(fieldPtr, converted)
                }
                is AnyCStructType -> {
                    val rvalue = visitExpression(expr, true)
                    val irType = mb.toIRType<AggregateType>(typeHolder, type)
                    val irFieldType = irType.field(idx)
                    val converted = ir.convertLVToType(rvalue, irFieldType)
                    val fieldPtr = ir.gfp(lvalueAdr, irType, I64Value.of(idx))
                    ir.store(fieldPtr, converted)
                }
                is InitializerType -> TODO()
            }
        }
    }

    private fun visitCharNode(charNode: CharNode): Value {
        val charType  = charNode.resolveType(typeHolder)
        val charValue = I8Value.of(charNode.toInt().toByte())
        return ir.convertLVToType(charValue, mb.toIRType<PrimitiveType>(typeHolder, charType))
    }

    private fun generateIfElsePattern(commonType: PrimitiveType, conditional: Conditional): Value {
        val condition = makeConditionFromExpression(conditional.cond)

        val trueBB = ir.createLabel()
        val falseBB = ir.createLabel()
        val end = ir.createLabel()
        ir.branchCond(condition, trueBB, falseBB)
        ir.switchLabel(trueBB)

        val right = visitExpression(conditional.eTrue, true)
        val convertedRight = ir.convertLVToType(right, commonType)

        val trueBBCurrent = ir.currentLabel()
        ir.branch(end)
        ir.switchLabel(falseBB)

        val left = visitExpression(conditional.eFalse, true)
        val convertedLeft = ir.convertLVToType(left, commonType)

        val falseBBCurrent = ir.currentLabel()
        ir.branch(end)
        ir.switchLabel(end)
        return ir.phi(listOf(convertedRight, convertedLeft), listOf(trueBBCurrent, falseBBCurrent))
    }

    private fun generateSelectPattern(conditional: Conditional, commonType: IntegerType): Value {
        val onTrue = constEvalExpression0(conditional.eTrue) ?:
            return generateIfElsePattern(commonType, conditional)

        val onFalse = constEvalExpression0(conditional.eFalse) ?:
            return generateIfElsePattern(commonType, conditional)

        val onTrueConstant  = IntegerConstant.of(commonType, onTrue)
        val onFalseConstant = IntegerConstant.of(commonType, onFalse)
        val condition = makeConditionFromExpression(conditional.cond)
        return ir.select(condition, commonType, onTrueConstant, onFalseConstant)
    }

    private fun visitConditional(conditional: Conditional): Value =
        when (val cType = conditional.resolveType(typeHolder)) {
            is VOID -> {
                val condition = makeConditionFromExpression(conditional.cond)
                val thenBlock = ir.createLabel()
                val elseBlock = ir.createLabel()
                val exitBlock = ir.createLabel()

                ir.branchCond(condition, thenBlock, elseBlock)
                ir.switchLabel(thenBlock)
                visitExpression(conditional.eTrue, true)
                ir.branch(exitBlock)

                ir.switchLabel(elseBlock)
                visitExpression(conditional.eFalse, true)
                ir.branch(exitBlock)

                ir.switchLabel(exitBlock)
                UndefValue
            }
            is AnyCInteger, is CEnumType -> {
                val commonType = mb.toIRType<IntegerType>(typeHolder, cType)
                generateSelectPattern(conditional, commonType)
            }
            is AnyCFloat, is CPointer -> {
                val commonType = mb.toIRType<PrimitiveType>(typeHolder, cType)
                generateIfElsePattern(commonType, conditional)
            }
            is BOOL -> generateSelectPattern(conditional, U8Type)
            is AnyCStructType -> generateIfElsePattern(PtrType, conditional)
            else -> throw IRCodeGenError("Unknown type $cType", conditional.begin())
        }

    private fun getFieldAddress(struct: Value, cStructType: AnyCStructType, member: FieldDesc): Value {
        val structIRType = mb.toIRType<StructType>(typeHolder, cStructType)
        if (structIRType.fields().size <= member.index) {
            val offset = cStructType.size() + member.size() * (member.index - cStructType.members().size)
            return ir.gep(struct, structIRType, I64Value.of(offset))
        }

        return ir.gfp(struct, structIRType, I64Value.of(member.index))
    }


    private fun visitArrowMemberAccess(arrowMemberAccess: ArrowMemberAccess, isRvalue: Boolean): Value {
        val struct   = visitExpression(arrowMemberAccess.primary, true)
        val cPointer = when (val ty = arrowMemberAccess.primary.resolveType(typeHolder)) {
            is AnyCArrayType -> ty.asPointer()
            is CPointer      -> ty
            else -> throw IRCodeGenError("Pointer type expected, but got $ty", arrowMemberAccess.begin())
        }
        val cStructType = cPointer.dereference(typeHolder)

        if (cStructType !is AnyCStructType) {
            throw IRCodeGenError("Struct type expected, but got '$cStructType'", arrowMemberAccess.begin())
        }
        val fieldName = arrowMemberAccess.fieldName()
        val member = cStructType.fieldByIndexOrNull(fieldName) ?: let {
            throw IRCodeGenError("Field not found: $fieldName", arrowMemberAccess.begin())
        }

        val gep = getFieldAddress(struct, cStructType, member)
        if (!isRvalue) {
            return gep
        }

        val memberType = member.cType()
        if (memberType is CAggregateType || memberType is AnyCFunctionType) {
            return gep
        }
        val memberIRType = mb.toIRLVType<PrimitiveType>(typeHolder, memberType)
        return ir.load(memberIRType, gep)
    }

    private fun visitMemberAccess(memberAccess: MemberAccess, isRvalue: Boolean): Value {
        val struct = visitExpression(memberAccess.primary, false) //TODO isRvalue???
        val structType = memberAccess.primary.resolveType(typeHolder)
        if (structType !is AnyCStructType) {
            throw IRCodeGenError("Struct type expected, but got '$structType'", memberAccess.begin())
        }

        val fieldName = memberAccess.memberName()
        val member = structType.fieldByIndexOrNull(fieldName) ?:
            throw IRCodeGenError("Field not found: '$fieldName'", memberAccess.begin())

        val gep = getFieldAddress(struct, structType, member)
        if (!isRvalue) {
            return gep
        }
        val memberType = member.cType()
        if (memberType is CAggregateType || memberType is AnyCFunctionType) {
            return gep
        }

        val memberIRType = mb.toIRLVType<PrimitiveType>(typeHolder, memberType)
        return ir.load(memberIRType, gep)
    }

    private fun visitSizeOf(sizeOf: SizeOf): Value = I64Value.of(sizeOf.constEval(typeHolder))

    private fun visitStringNode(stringNode: StringNode): Value {
        val stringLiteral = StringLiteralGlobalConstant(createStringLiteralName(), ArrayType(I8Type, stringNode.length()), stringNode.data())
        return mb.addConstant(stringLiteral)
    }

    private fun visitArrayAccess(arrayAccess: ArrayAccess, isRvalue: Boolean): Value {
        val index = visitExpression(arrayAccess.expr, true)
        val convertedIndex = ir.convertLVToType(index, I64Type)
        val array = visitExpression(arrayAccess.primary, true)

        val arrayType = arrayAccess.resolveType(typeHolder)
        val elementType = mb.toIRLVType<NonTrivialType>(typeHolder, arrayType)

        val adr = ir.gep(array, elementType, convertedIndex)
        if (!isRvalue) {
            return adr
        }
        if (arrayType is CAggregateType || arrayType is AnyCFunctionType) {
            return adr
        }
        return ir.load(elementType.asType(), adr)
    }

    private fun convertArg(function: AnyFunctionPrototype, argIdx: Int, expr: Value): Value {
        if (argIdx < function.arguments().size) {
            val cvt = function.argument(argIdx) ?: throw RuntimeException("Internal error")
            return ir.convertLVToType(expr, cvt)
        }

        if (!function.attributes.contains(VarArgAttribute)) {
            throw IRCodeGenError("Too many arguments in function call '${function.shortDescription()}'", Position.UNKNOWN) //TODO correct position
        }
        return when (expr.type()) {
            F32Type         -> ir.convertLVToType(expr, F64Type)
            I8Type, I16Type -> ir.convertLVToType(expr, I32Type)
            U8Type, U16Type -> ir.convertLVToType(expr, U32Type)
            FlagType        -> ir.convertLVToType(expr, I32Type)
            else -> expr
        }
    }

    private fun convertFunctionArgs(function: AnyFunctionPrototype, returnType: CType, args: List<Expression>): FunctionArgInfo {
        val convertedArgs = mutableListOf<Value>()
        val attributes = hashSetOf<FunctionAttribute>()

        var offset = 0
        if (returnType is AnyCStructType && !returnType.isSmall()) {
            offset += 1
        }
        for ((idx, argValue) in args.withIndex()) {
            val expr = visitExpression(argValue, true)
            when (val argCType = argValue.resolveType(typeHolder)) {
                is CPrimitive, is CFunctionType, is CUncompletedArrayType, is CStringLiteral -> {
                    val convertedArg = convertArg(function, idx + offset, expr)
                    convertedArgs.add(convertedArg)
                }
                is CArrayType -> {
                    val type = mb.toIRType<ArrayType>(typeHolder, argCType)
                    val convertedArg = ir.gep(expr, type.elementType(), I64Value.of(0))
                    convertedArgs.add(convertedArg)
                }
                is AnyCStructType -> {
                    if (argCType === VaStart.vaList) {
                        convertedArgs.add(expr)
                        continue
                    }
                    if (!argCType.isSmall()) {
                        val irType = mb.toIRType<StructType>(typeHolder, argCType)
                        attributes.add(ByValue(idx + offset, irType))
                    }
                    val argValues = ir.loadCoerceArguments(argCType, expr)
                    convertedArgs.addAll(argValues)
                    offset += argValues.size - 1
                }
                else -> throw IRCodeGenError("Unknown type, type=${argCType} in function call", argValue.begin())
            }
        }
        return FunctionArgInfo(convertedArgs, attributes)
    }

    private fun visitCast(cast: Cast): Value {
        val value = visitExpression(cast.cast, true)
        return when (val castToType = cast.resolveType(typeHolder)) {
            is VOID -> value
            is BOOL -> ir.convertLVToType(value, FlagType)
            is CPointer  -> {
                val baseAddr = when (val fromType = cast.cast.resolveType(typeHolder)) {
                    is CArrayType -> {
                        val irType = mb.toIRType<ArrayType>(typeHolder, fromType)
                        ir.gep(value, irType.elementType(), I64Value.of(0))
                    }
                    is AnyCStructType -> {
                        val irType = mb.toIRType<StructType>(typeHolder, fromType)
                        ir.gfp(value, irType, I64Value.of(0))
                    }
                    is CPrimitive, is AnyCFunctionType, is CStringLiteral -> value
                    is CUncompletedArrayType -> TODO()
                    is InitializerType -> TODO()
                    is CUncompletedType -> TODO()
                    is TypeDef -> TODO()
                }
                ir.convertLVToType(baseAddr, PtrType)
            }
            is CPrimitive -> {
                val toType = mb.toIRType<PrimitiveType>(typeHolder, castToType)
                ir.convertLVToType(value, toType)
            }
            else -> throw IRCodeGenError("Unknown type $castToType", cast.begin())
        }
    }

    private fun icallFunctionForStructType(retValue: Value, loadedFunctionPtr: Value, returnType: AnyCStructType, function: IndirectFunctionPrototype, argInfo: FunctionArgInfo) {
        val cont = ir.createLabel()
        when (function.returnType()) {
            is PrimitiveType -> {
                val ret = ir.icall(loadedFunctionPtr, function, argInfo.args, argInfo.attributes, cont)
                ir.switchLabel(cont)
                val structType = mb.toIRType<StructType>(typeHolder, returnType)
                val gep = ir.gfp(retValue, structType, I64Value.of(0L))
                ir.store(gep, ret)
            }
            is TupleType -> {
                val tuple = ir.itupleCall(loadedFunctionPtr, function, argInfo.args, argInfo.attributes, cont)
                ir.switchLabel(cont)
                copyTuple(retValue, tuple, returnType)
            }
            is VoidType -> {
                ir.ivcall(loadedFunctionPtr, function, arrayListOf(retValue) + argInfo.args, argInfo.attributes, cont)
                ir.switchLabel(cont)
            }
            else -> throw RuntimeException("Unknown type ${function.returnType()}")
        }
    }

    private fun visitFunPointerCall(funcPointerCall: FunctionCall): Value {
        val functionType = funcPointerCall.functionType(typeHolder)
        val loadedFunctionPtr = visitExpression(funcPointerCall.primary, true)

        val cPrototype = CFunctionPrototypeBuilder(funcPointerCall.begin(), functionType, mb, typeHolder, StorageClass.AUTO).build()

        val prototype = IndirectFunctionPrototype(cPrototype.returnType, cPrototype.argumentTypes, cPrototype.attributes)
        val argInfo = convertFunctionArgs(prototype, functionType.retType().cType(), funcPointerCall.args)

        return when (val functionReturnType = functionType.retType().cType()) {
            VOID -> {
                val cont = ir.createLabel()
                ir.ivcall(loadedFunctionPtr, prototype, argInfo.args, argInfo.attributes, cont)
                ir.switchLabel(cont)
                UndefValue
            }
            is CPrimitive -> {
                val cont = ir.createLabel()
                val ret = ir.icall(loadedFunctionPtr, prototype, argInfo.args, argInfo.attributes, cont)
                ir.switchLabel(cont)
                ret
            }
            is CStructType -> {
                val retType = mb.toIRType<NonTrivialType>(typeHolder, functionReturnType)
                val retValue = ir.alloc(retType)
                icallFunctionForStructType(retValue, loadedFunctionPtr, functionReturnType, prototype, argInfo)
                retValue
            }
            else -> throw IRCodeGenError("Unknown type ${functionType.retType()}", funcPointerCall.begin())
        }
    }

    private fun callFunctionForStructType(lvalueAdr: Value, returnType: AnyCStructType, function: DirectFunctionPrototype, argInfo: FunctionArgInfo) {
        val cont = ir.createLabel()
        when (function.returnType()) {
            is PrimitiveType -> {
                val call = ir.call(function, argInfo.args, argInfo.attributes, cont)
                ir.switchLabel(cont)
                val gep = ir.gep(lvalueAdr, I8Type, I64Value.of(0L))
                ir.store(gep, call)
            }
            is TupleType -> {
                val call = ir.tupleCall(function, argInfo.args, argInfo.attributes, cont)
                ir.switchLabel(cont)
                copyTuple(lvalueAdr, call, returnType)
            }
            is VoidType -> {
                ir.vcall(function, arrayListOf(lvalueAdr) + argInfo.args, argInfo.attributes, cont)
                ir.switchLabel(cont)
            }
            else -> throw RuntimeException("Unknown type ${function.returnType()}")
        }
    }

    private fun visitFunctionCall(functionCall: FunctionCall): Value {
        val primary = functionCall.primary
        if (primary !is VarNode) {
            return visitFunPointerCall(functionCall)
        }
        val function = mb.findFunction(primary.name()) ?: return visitFunPointerCall(functionCall)
        val argInfo = convertFunctionArgs(function, functionType.retType().cType(), functionCall.args)

        return when (val functionType = functionCall.resolveType(typeHolder)) {
            VOID -> {
                val cont = ir.createLabel()
                ir.vcall(function, argInfo.args, argInfo.attributes, cont)
                ir.switchLabel(cont)
                UndefValue
            }
            is CPrimitive -> {
                val cont = ir.createLabel()
                val call = ir.call(function, argInfo.args, argInfo.attributes, cont)
                ir.switchLabel(cont)
                call
            }
            is CStructType -> {
                val retType = mb.toIRType<NonTrivialType>(typeHolder, functionType)
                val retValue = ir.alloc(retType)
                callFunctionForStructType(retValue, functionType, function, argInfo)
                retValue
            }

            else -> throw IRCodeGenError("Unknown type $functionType", functionCall.begin())
        }
    }

    private fun copyTuple(dst: Value, src: TupleValue, returnType: AnyCStructType) {
        val projections = arrayListOf<Projection>()
        for (idx in src.type().innerTypes().indices) {
            projections.add(ir.proj(src, idx))
        }

        ir.storeCoerceArguments(returnType, dst, projections)
    }

    private fun visitFunPointerForStructType(lvalueAdr: Value, returnType: AnyCStructType, funcPointerCall: FunctionCall) {
        val functionType = funcPointerCall.functionType(typeHolder)
        val loadedFunctionPtr = visitExpression(funcPointerCall.primary, true)

        val cPrototype = CFunctionPrototypeBuilder(funcPointerCall.begin(), functionType, mb, typeHolder, StorageClass.AUTO).build()

        val prototype = IndirectFunctionPrototype(cPrototype.returnType, cPrototype.argumentTypes, cPrototype.attributes)
        val argInfo = convertFunctionArgs(prototype, functionType.retType().cType(), funcPointerCall.args)

        icallFunctionForStructType(lvalueAdr, loadedFunctionPtr, returnType, prototype, argInfo)
    }

    private fun visitFuncCallForStructType(lvalueAdr: Value, returnType: AnyCStructType, rvalue: FunctionCall) {
        val primary = rvalue.primary
        if (primary !is VarNode) {
            return visitFunPointerForStructType(lvalueAdr, returnType, rvalue)
        }
        val functionPrototype = mb.findFunction(primary.name()) ?: return visitFunPointerForStructType(lvalueAdr, returnType, rvalue)
        val argInfo = convertFunctionArgs(functionPrototype, returnType, rvalue.args)

        callFunctionForStructType(lvalueAdr, returnType, functionPrototype, argInfo)
    }

    private fun eq(type: PrimitiveType): AnyPredicateType = when (type) {
        is IntegerType       -> IntPredicate.Eq
        is FloatingPointType -> FloatPredicate.Oeq
        is PtrType           -> IntPredicate.Eq
        is UndefType         -> throw RuntimeException("Unsupported type: type=$type")
    }

    private fun ne(type: PrimitiveType): AnyPredicateType = when (type) {
        is IntegerType       -> IntPredicate.Ne
        is FloatingPointType -> FloatPredicate.One
        is PtrType           -> IntPredicate.Ne
        is UndefType         -> throw RuntimeException("Unsupported type: type=$type")
    }

    private fun gt(type: PrimitiveType): AnyPredicateType = when (type) {
        is IntegerType       -> IntPredicate.Gt
        is FloatingPointType -> FloatPredicate.Ogt
        is PtrType           -> IntPredicate.Gt
        is UndefType         -> throw RuntimeException("Unsupported type: type=$type")
    }

    private fun lt(type: PrimitiveType): AnyPredicateType = when (type) {
        is IntegerType       -> IntPredicate.Lt
        is FloatingPointType -> FloatPredicate.Olt
        is PtrType           -> IntPredicate.Lt
        is UndefType         -> throw RuntimeException("Unsupported type: type=$type")
    }

    private fun le(type: PrimitiveType): AnyPredicateType = when (type) {
        is IntegerType       -> IntPredicate.Le
        is FloatingPointType -> FloatPredicate.Ole
        is PtrType           -> IntPredicate.Le
        is UndefType         -> throw RuntimeException("Unsupported type: type=$type")
    }

    private fun ge(type: PrimitiveType): AnyPredicateType = when (type) {
        is IntegerType       -> IntPredicate.Ge
        is FloatingPointType -> FloatPredicate.Oge
        is PtrType           -> IntPredicate.Ge
        is UndefType         -> throw RuntimeException("Unsupported type: type=$type")
    }

    private fun makeAlgebraicBinary(binOp: BinaryOp, op: (a: Value, b: Value) -> Value): Value {
        when (val commonType = mb.toIRType<Type>(typeHolder, binOp.resolveType(typeHolder))) {
            is PtrType -> {
                val lvalue     = visitExpression(binOp.left, true)
                val lValueType = when (val l = binOp.left.resolveType(typeHolder)) {
                    is AnyCArrayType -> l.asPointer()
                    is CPointer      -> l
                    else -> throw IRCodeGenError("Pointer type expected, but got $l", binOp.begin())
                }
                val convertedLValue = ir.convertLVToType(lvalue, U64Type)

                val rvalue = visitExpression(binOp.right, true)
                when (val r = binOp.right.resolveType(typeHolder)) {
                    is AnyCArrayType, is CPrimitive -> {}
                    else -> throw IRCodeGenError("Primitive type expected, but got $r", binOp.begin())
                }
                val convertedRValue = ir.convertLVToType(rvalue, U64Type)

                val size = lValueType.dereference(typeHolder).size()
                val mul = ir.mul(convertedRValue, U64Value.of(size.toLong()))

                val result = op(convertedLValue, mul)
                return ir.convertRVToType(result, commonType)
            }
            is FloatingPointType -> {
                val left = visitExpression(binOp.left, true)
                val leftConverted = ir.convertRVToType(left, commonType)

                val right = visitExpression(binOp.right, true)
                val rightConverted = ir.convertRVToType(right, commonType)

                return op(leftConverted, rightConverted)
            }
            is IntegerType -> {
                val cvtType = when (commonType) {
                    is SignedIntType   -> if (commonType.sizeOf() < WORD_SIZE) I32Type else commonType
                    is UnsignedIntType -> if (commonType.sizeOf() < WORD_SIZE) U32Type else commonType
<<<<<<< HEAD
                    else -> throw IRCodeGenError("Unexpected type: $commonType", binOp.begin())
=======
>>>>>>> 68997582
                }
                val left = visitExpression(binOp.left, true)
                val leftConverted = ir.convertLVToType(left, cvtType)

                val right = visitExpression(binOp.right, true)
                val rightConverted = ir.convertLVToType(right, cvtType)

                return op(leftConverted, rightConverted)
            }
            is FlagType -> {
                val left = visitExpression(binOp.left, true)
                val leftConverted = ir.convertLVToType(left, I32Type)

                val right = visitExpression(binOp.right, true)
                val rightConverted = ir.convertLVToType(right, I32Type)

                return op(leftConverted, rightConverted)
            }
            is UndefType -> throw IRCodeGenError("Undef type", binOp.begin())
            else -> throw IRCodeGenError("Unexpected type: $commonType", binOp.begin())
        }
    }

    private fun makeAlgebraicBinaryWithAssignment(binOp: BinaryOp, op: (a: Value, b: Value) -> Value): Value {
        when (val commonType = mb.toIRType<NonTrivialType>(typeHolder, binOp.resolveType(typeHolder))) {
            is PtrType -> {
                val rvalue     = visitExpression(binOp.right, true)
                val rValueType = binOp.right.resolveType(typeHolder)
                if (rValueType !is CPrimitive) {
                    throw IRCodeGenError("Primitive type expected, but got $rValueType", binOp.begin())
                }
                val convertedRValue = ir.convertLVToType(rvalue, U64Type)

                val lvalueAddress = visitExpression(binOp.left, false)
                val lValueType    = binOp.left.resolveType(typeHolder)
                val lvalue        = ir.load(PtrType, lvalueAddress)
                val ptr2intLValue = ir.ptr2int(lvalue, U64Type)

                if (lValueType !is CPointer) {
                    throw IRCodeGenError("Pointer type expected, but got $lValueType", binOp.begin())
                }
                val convertedLValue = ir.convertLVToType(ptr2intLValue, U64Type)

                val size = lValueType.dereference(typeHolder).size()
                val mul = ir.mul(convertedRValue, U64Value.of(size.toLong()))

                val result = op(convertedLValue, mul)
                val res = ir.convertLVToType(result, commonType)
                ir.store(lvalueAddress, res)
                return res
            }
            is FloatingPointType -> {
                val right = visitExpression(binOp.right, true)
                val leftType = binOp.left.resolveType(typeHolder)
                val leftIrType = mb.toIRType<PrimitiveType>(typeHolder, leftType)
                val rightConverted = ir.convertLVToType(right, leftIrType)

                val left = visitExpression(binOp.left, false)
                val loadedLeft = ir.load(leftIrType, left)

                val sum = op(loadedLeft, rightConverted)
                ir.store(left, sum)
                return sum
            }
            is IntegerType -> {
                val right = visitExpression(binOp.right, true)
                val leftType = binOp.left.resolveType(typeHolder)
                val originalIrType = mb.toIRType<IntegerType>(typeHolder, leftType)
                val leftIrType = when (originalIrType) {
                    is SignedIntType -> if (originalIrType.sizeOf() < WORD_SIZE) I32Type else originalIrType
                    is UnsignedIntType -> if (originalIrType.sizeOf() < WORD_SIZE) U32Type else originalIrType
                }
                val rightConverted = ir.convertLVToType(right, leftIrType)

                val left = visitExpression(binOp.left, false)
                val loadedLeft = ir.load(originalIrType, left)
                val cvtLft = ir.convertLVToType(loadedLeft, leftIrType)

                val sum = op(cvtLft, rightConverted)
                val sumCvt = ir.convertLVToType(sum, originalIrType)
                ir.store(left, sumCvt)
                return sum
            }
            else -> throw RuntimeException("Unknown type: type=$commonType")
        }
    }

    private inline fun makeComparisonBinary(binOp: BinaryOp, crossinline predicate: (PrimitiveType) -> AnyPredicateType, isRvalue: Boolean): Value {
        val commonType = mb.toIRType<Type>(typeHolder, binOp.resolveType(typeHolder))
        val left = visitExpression(binOp.left, true)
        val leftConverted = ir.convertRVToType(left, commonType)

        val right = visitExpression(binOp.right, true)
        val rightConverted = ir.convertRVToType(right, commonType)

        val predicateType = when (commonType) {
            is FlagType      -> I8Type
            is PrimitiveType -> commonType
            else -> throw RuntimeException("Unknown type: type=$commonType")
        }

        val cmp = makeCondition(leftConverted, predicate(predicateType), rightConverted)
        if (isRvalue) {
            return cmp
        }
        return ir.convertLVToType(cmp, I8Type)
    }

    private fun visitAssignBinary(binop: BinaryOp): Value {
        val rightExpression = binop.right
        val leftType = binop.left.resolveType(typeHolder)
        if (leftType is AnyCStructType && rightExpression is FunctionCall) {
            val lvalueAdr = visitExpression(binop.left, false)
            visitFuncCallForStructType(lvalueAdr, leftType, rightExpression)
            return lvalueAdr
        }

        val right = visitExpression(binop.right, true)
        if (leftType !is AnyCStructType) {
            val leftIrType = mb.toIRType<Type>(typeHolder, leftType)
            val rightCvt = ir.convertRVToType(right, leftIrType)

            val left = visitExpression(binop.left, false)
            ir.store(left, rightCvt)
            return rightCvt
        }

        val left = visitExpression(binop.left, true)
        ir.memcpy(left, right, U64Value.of(leftType.size().toLong()))
        return right
    }

    private fun cvtToI8(right: Value): Value = when (val ty = right.type()) {
        is FlagType -> ir.convertLVToType(right, I8Type)
        is IntegerType -> {
            val cmp = ir.icmp(right, IntPredicate.Ne, IntegerConstant.of(ty, 0))
            ir.convertLVToType(cmp, I8Type)
        }
        is PtrType -> {
            val cmp = ir.icmp(right, IntPredicate.Ne, NullValue)
            ir.convertLVToType(cmp, I8Type)
        }
        else -> throw RuntimeException("Unknown type: type=$ty")
    }

    private fun visitBinary(binOp: BinaryOp, isRvalue: Boolean): Value = when (binOp.opType) { // TODO can compile incorrect code
        BinaryOpType.ADD -> makeAlgebraicBinary(binOp, ir::add)
        BinaryOpType.SUB -> makeAlgebraicBinary(binOp, ir::sub)
        BinaryOpType.ASSIGN -> visitAssignBinary(binOp)
        BinaryOpType.ADD_ASSIGN -> makeAlgebraicBinaryWithAssignment(binOp, ir::add)
        BinaryOpType.DIV_ASSIGN -> makeAlgebraicBinaryWithAssignment(binOp, ::divide)
        BinaryOpType.MUL_ASSIGN -> makeAlgebraicBinaryWithAssignment(binOp, ir::mul)
        BinaryOpType.BIT_OR -> makeAlgebraicBinary(binOp, ir::or)
        BinaryOpType.MUL -> makeAlgebraicBinary(binOp, ir::mul)
        BinaryOpType.NE -> makeComparisonBinary(binOp, ::ne, isRvalue)
        BinaryOpType.GT -> makeComparisonBinary(binOp, ::gt, isRvalue)
        BinaryOpType.LT -> makeComparisonBinary(binOp, ::lt, isRvalue)
        BinaryOpType.LE -> makeComparisonBinary(binOp, ::le, isRvalue)
        BinaryOpType.AND -> {
            val left = visitExpression(binOp.left, true)
            val convertedLeft = ir.convertLVToType(left, FlagType)

            val bb = ir.createLabel()
            val end = ir.createLabel()
            val initialBB = ir.currentLabel()
            ir.branchCond(convertedLeft, bb, end)
            ir.switchLabel(bb)

            val right = visitExpression(binOp.right, true)
            val convertedRight = cvtToI8(right)
            val current = ir.currentLabel()
            ir.branch(end)
            ir.switchLabel(end)
            ir.phi(listOf(I8Value.of(0), convertedRight), listOf(initialBB, current))
        }
        BinaryOpType.OR -> {
            val left = visitExpression(binOp.left, true)
            val convertedLeft = ir.convertLVToType(left, FlagType)

            val initialBB = ir.currentLabel()
            val bb = ir.createLabel()
            val end = ir.createLabel()
            ir.branchCond(convertedLeft, end, bb)
            ir.switchLabel(bb)

            val right = visitExpression(binOp.right, true)
            val convertedRight = cvtToI8(right)

            val current = ir.currentLabel()
            ir.branch(end)
            ir.switchLabel(end)
            ir.phi(listOf(I8Value.of(1), convertedRight), listOf(initialBB, current))
        }
        BinaryOpType.SHR_ASSIGN -> makeAlgebraicBinaryWithAssignment(binOp, ir::shr)
        BinaryOpType.SHL_ASSIGN -> makeAlgebraicBinaryWithAssignment(binOp, ir::shl)
        BinaryOpType.BIT_XOR_ASSIGN -> makeAlgebraicBinaryWithAssignment(binOp, ir::xor)
        BinaryOpType.BIT_OR_ASSIGN -> makeAlgebraicBinaryWithAssignment(binOp, ir::or)
        BinaryOpType.GE  -> makeComparisonBinary(binOp, ::ge, isRvalue)
        BinaryOpType.EQ  -> makeComparisonBinary(binOp, ::eq, isRvalue)
        BinaryOpType.SHL -> makeAlgebraicBinary(binOp, ir::shl)
        BinaryOpType.SHR -> makeAlgebraicBinary(binOp, ir::shr)
        BinaryOpType.BIT_AND -> makeAlgebraicBinary(binOp, ir::and)
        BinaryOpType.BIT_XOR -> makeAlgebraicBinary(binOp, ir::xor)
        BinaryOpType.MOD -> makeAlgebraicBinary(binOp, ::rem)
        BinaryOpType.DIV -> makeAlgebraicBinary(binOp, ::divide)
        BinaryOpType.SUB_ASSIGN -> makeAlgebraicBinaryWithAssignment(binOp, ir::sub)
        BinaryOpType.MOD_ASSIGN -> makeAlgebraicBinaryWithAssignment(binOp, ::rem)
        BinaryOpType.BIT_AND_ASSIGN -> makeAlgebraicBinaryWithAssignment(binOp, ir::and)
        BinaryOpType.COMMA -> {
            visitExpression(binOp.left, false)
            visitExpression(binOp.right, false)
        }
    }

    private fun divide(a: Value, b: Value): Value = when (val type = a.type()) {
        is IntegerType -> {
            val tupleDiv = ir.tupleDiv(a, b)
            ir.proj(tupleDiv, 0)
        }
        is FloatingPointType -> ir.div(a, b)
        else -> throw RuntimeException("Unknown type: type=$type")
    }

    private fun rem(a: Value, b: Value): Value = when (val type = a.type()) {
        is IntegerType -> {
            val tupleDiv = ir.tupleDiv(a, b)
            ir.proj(tupleDiv, 1)
        }
        else -> throw RuntimeException("Unknown type: type=$type")
    }

    private fun visitIncOrDec(unaryOp: UnaryOp, op: (a: Value, b: Value) -> LocalValue): Value {
        assertion(unaryOp.opType == PostfixUnaryOpType.INC || unaryOp.opType == PostfixUnaryOpType.DEC) {
            "Unknown operation, op=${unaryOp.opType}"
        }

        val ctype = unaryOp.resolveType(typeHolder)
        val addr = visitExpression(unaryOp.primary, false)
        val type = mb.toIRType<PrimitiveType>(typeHolder, ctype)
        val loaded = ir.load(type, addr)
        when (ctype) {
            is CPointer -> {
                val converted = ir.convertLVToType(loaded, I64Type)
                val inc = op(converted, I64Value.of(ctype.dereference(typeHolder).size().toLong()))
                ir.store(addr, ir.convertLVToType(inc, type))
            }
            is CPrimitive -> {
                val inc = op(loaded, PrimitiveConstant.of(loaded.type(), 1))
                ir.store(addr, ir.convertLVToType(inc, type))
            }
            else -> throw IRCodeGenError("Unknown type: $ctype", unaryOp.begin())
        }
        return loaded
    }

    private fun visitPrefixIncOrDec(unaryOp: UnaryOp, op: (a: Value, b: Value) -> LocalValue): Value {
        assertion(unaryOp.opType == PrefixUnaryOpType.INC || unaryOp.opType == PrefixUnaryOpType.DEC) {
            "Unknown operation, op=${unaryOp.opType}"
        }

        val address = visitExpression(unaryOp.primary, false)
        when (val cType = unaryOp.resolveType(typeHolder)) {
            is CPointer -> {
                val loaded    = ir.load(PtrType, address)
                val converted = ir.convertLVToType(loaded, I64Type)
                val inc       = op(converted, I64Value.of(cType.dereference(typeHolder).size().toLong()))
                val incPtr    = ir.convertLVToType(inc, PtrType)
                ir.store(address, incPtr)
                return incPtr
            }
            is CPrimitive -> {
                val type   = mb.toIRType<PrimitiveType>(typeHolder, cType)
                val loaded = ir.load(type, address)
                val inc    = op(loaded, PrimitiveConstant.of(loaded.type(), 1))
                ir.store(address, ir.convertLVToType(inc, type))
                return inc
            }
            else -> throw IRCodeGenError("Unknown type: $cType", unaryOp.begin())
        }
    }

    private fun visitUnary(unaryOp: UnaryOp, isRvalue: Boolean): Value {
        return when (unaryOp.opType) {
            PrefixUnaryOpType.ADDRESS -> visitExpression(unaryOp.primary, false)
            PrefixUnaryOpType.DEREF -> {
                val addr = visitExpression(unaryOp.primary, true)
                if (!isRvalue) {
                    return addr
                }
                val type = unaryOp.resolveType(typeHolder)
                if (type is CAggregateType || type is AnyCFunctionType) {
                    return addr
                }
                val loadedType = mb.toIRLVType<PrimitiveType>(typeHolder, type)
                ir.load(loadedType, addr)
            }
            PostfixUnaryOpType.INC -> visitIncOrDec(unaryOp, ir::add)
            PostfixUnaryOpType.DEC -> visitIncOrDec(unaryOp, ir::sub)
            PrefixUnaryOpType.INC  -> visitPrefixIncOrDec(unaryOp, ir::add)
            PrefixUnaryOpType.DEC  -> visitPrefixIncOrDec(unaryOp, ir::sub)
            PrefixUnaryOpType.NEG  -> {
                val value = visitExpression(unaryOp.primary, true)
                val type = unaryOp.resolveType(typeHolder)
                val valueType = mb.toIRType<NonTrivialType>(typeHolder, type)
                val converted = ir.convertLVToType(value, valueType)
                ir.neg(converted)
            }
            PrefixUnaryOpType.NOT -> {
                val value = visitExpression(unaryOp.primary, true)
                val type = unaryOp.resolveType(typeHolder)
                val commonType = mb.toIRType<Type>(typeHolder, type)
                val converted = ir.convertRVToType(value, commonType) //TODO do we need this?

                val eqType = when (commonType) {
                    is FlagType      -> I8Type
                    is PrimitiveType -> commonType
                    else -> throw IRCodeGenError("Unknown type: $commonType", unaryOp.begin())
                }

                makeCondition(converted, eq(eqType), PrimitiveConstant.of(converted.asType(), 0))
            }
            PrefixUnaryOpType.BIT_NOT -> {
                val value = visitExpression(unaryOp.primary, true)
                val type = unaryOp.resolveType(typeHolder)
                val commonType = mb.toIRType<NonTrivialType>(typeHolder, type)
                val converted = ir.convertLVToType(value, commonType)
                ir.not(converted)
            }
            PrefixUnaryOpType.PLUS -> visitExpression(unaryOp.primary, isRvalue)
        }
    }

    private fun visitNumNode(numNode: NumNode): Constant = makeConstant(numNode)

    private fun getVariableAddress(varNode: VarNode, rvalueAddr: Value, isRvalue: Boolean): Value {
        if (!isRvalue) {
            return rvalueAddr
        }
        val type = varNode.resolveType(typeHolder)
        if (type is CAggregateType || type is AnyCFunctionType) {
            return rvalueAddr
        }
        val converted = mb.toIRLVType<PrimitiveType>(typeHolder, type)
        return ir.load(converted, rvalueAddr)
    }

    private fun visitVarNode(varNode: VarNode, isRvalue: Boolean): Value {
        val name = varNode.name()
        val rvalueAttr = varStack[name]
        if (rvalueAttr != null) {
            return getVariableAddress(varNode, rvalueAttr, isRvalue)
        }
        val global = mb.findFunction(name)
        if (global != null) {
            return global
        }

        val enumValue = typeHolder.findEnumByEnumerator(name)
        if (enumValue != null) {
            return I32Value.of(enumValue)
        }

        throw IRCodeGenError("Variable '$name' not found", varNode.begin())
    }

    private fun visitParameters(parameters: List<String>,
                                cTypes: List<TypeDesc>,
                                arguments: List<ArgumentValue>,
                                closure: (String, CType, List<ArgumentValue>) -> Unit) {
        var argumentIdx = 0
        for (currentArg in cTypes.indices) {
            when (val cType = cTypes[currentArg].cType()) {
                is CPrimitive -> {
                    closure(parameters[currentArg], cType, listOf(arguments[argumentIdx]))
                }
                is AnyCStructType -> {
                    val types = CallConvention.coerceArgumentTypes(cType) ?: listOf(PtrType)
                    val args = mutableListOf<ArgumentValue>()
                    for (i in types.indices) {
                        args.add(arguments[argumentIdx + i])
                    }
                    argumentIdx += types.size - 1
                    closure(parameters[currentArg], cType, args)
                }
                is AnyCArrayType -> {
                    closure(parameters[currentArg], cType, listOf(arguments[argumentIdx]))
                }
                else -> throw IRCodeGenError("Unknown type, type=$cType", Position.UNKNOWN) //TODO correct position
            }
            argumentIdx++
        }
    }

    private fun visitParameter(param: String, cType: CType, args: List<ArgumentValue>) {
        when (cType) {
            is AnyCArrayType -> {
                assertion(args.size == 1) { "invariant" }
                varStack[param] = args[0]
            }
            is CPrimitive -> {
                assertion(args.size == 1) { "invariant" }

                val irType    = mb.toIRLVType<PrimitiveType>(typeHolder, cType)
                val rvalueAdr = ir.alloc(irType)
                ir.store(rvalueAdr, ir.convertLVToType(args[0], irType))
                varStack[param] = rvalueAdr
            }
            is AnyCStructType -> {
                if (!cType.isSmall() || cType === VaStart.vaList) {
                    assertion(args.size == 1) { "invariant" }
                    varStack[param] = args[0]
                    return
                }

                val irType    = mb.toIRType<NonTrivialType>(typeHolder, cType)
                val rvalueAdr = ir.alloc(irType)
                ir.storeCoerceArguments(cType, rvalueAdr, args)
                varStack[param] = rvalueAdr
            }
            else -> throw IRCodeGenError("Unknown type, type=$cType", Position.UNKNOWN) //TODO correct position
        }
    }

    private fun emitReturnType(fnStmt: FunctionStmtInfo, retCType: TypeDesc, args: List<ArgumentValue>) {
        val exitBlock = fnStmt.resolveExit(ir)
        when (val cType = retCType.cType()) {
            is VOID -> {
                ir.switchLabel(exitBlock)
                ir.retVoid()
            }
            is BOOL -> {
                val returnValueAdr = fnStmt.resolveReturnValueAdr { ir.alloc(I8Type) }
                ir.switchLabel(exitBlock)
                val ret = ir.load(I8Type, returnValueAdr)
                ir.ret(I8Type, arrayOf(ret))
            }
            is CPrimitive -> {
                val retType = mb.toIRLVType<PrimitiveType>(typeHolder, retCType.cType())
                val returnValueAdr = fnStmt.resolveReturnValueAdr { ir.alloc(retType) }
                ir.switchLabel(exitBlock)
                val ret = ir.load(retType, returnValueAdr)
                ir.ret(retType, arrayOf(ret))
            }
            is AnyCStructType -> when (val irRetType = ir.prototype().returnType()) {
                is PrimitiveType -> {
                    val returnValueAdr = fnStmt.resolveReturnValueAdr {
                        ir.alloc(mb.toIRType<StructType>(typeHolder, cType))
                    }
                    ir.switchLabel(exitBlock)

                    ir.ret(irRetType, arrayOf(returnValueAdr))
                }
                is TupleType -> {
                    val returnValueAdr = fnStmt.resolveReturnValueAdr {
                        ir.alloc(mb.toIRType<StructType>(typeHolder, cType))
                    }
                    ir.switchLabel(exitBlock)

                    val retValues = ir.loadCoerceArguments(cType, returnValueAdr)
                    assertion(retValues.size > 1) { "Internal error" }
                    ir.ret(irRetType, retValues.toTypedArray())
                }
                is VoidType -> {
                    assertion(!cType.isSmall()) { "Internal error" }
                    fnStmt.resolveReturnValueAdr { args[0] }
                    ir.switchLabel(exitBlock)
                    ir.retVoid()
                }
                else -> throw RuntimeException("Unknown type, type=$irRetType")
            }
            else -> throw RuntimeException("Unknown return type, type=$cType")
        }
    }

    private fun initializeVarArgs(fnType: CFunctionType, fnStmt: FunctionStmtInfo) {
        if (!fnType.variadic()) {
            return
        }
        val vaInitType = mb.toIRType<StructType>(typeHolder, VaInit.vaInit)
        val vaInitInstance = ir.alloc(vaInitType)
        fnStmt.vaInit = vaInitInstance
        val cont = ir.createLabel()
        ir.intrinsic(arrayListOf(vaInitInstance), VaInit(fnType.args().first().cType()), cont)
        ir.switchLabel(cont)
    }

    override fun visit(functionNode: FunctionNode): Value {
        TODO()
    }

    fun visitFun(parameters: List<String>, functionNode: FunctionNode): Value = scoped {
        stmtStack.scoped(FunctionStmtInfo()) { stmt ->
            val retType = functionNode.resolveType(typeHolder).retType().cType()
            val arguments = if (retType is AnyCStructType && !retType.isSmall()) {
                ir.arguments().takeLast(parameters.size)
            } else {
                ir.arguments()
            }
            visitParameters(parameters, functionType.args(), arguments) { param, cType, args ->
                visitParameter(param, cType, args)
            }

            emitReturnType(stmt, functionType.retType(), ir.arguments())

            ir.switchLabel(Label.entry)
            initializeVarArgs(functionType, stmt)
            visitStatement(functionNode.body)

            if (ir.last() !is TerminateInstruction) {
                ir.branch(stmt.resolveExit(ir))
            }
        }
        return@scoped ir.prototype()
    }

    private fun visitStatement(statement: Statement) = scoped {
        statement.accept(this)
    }

    override fun visit(emptyStatement: EmptyStatement) {}

    override fun visit(exprStatement: ExprStatement) {
        if (ir.last() is TerminateInstruction) {
            return
        }
        visitExpression(exprStatement.expr, true)
    }

    override fun visit(labeledStatement: LabeledStatement) {
        if (ir.last() is TerminateInstruction && labeledStatement.gotos().isEmpty()) {
            return
        }
        val label = seekOrAddLabel(labeledStatement.name())
        if (ir.last() !is TerminateInstruction) {
            ir.branch(label)
        }
        ir.switchLabel(label)
        visitStatement(labeledStatement.stmt)
    }

    override fun visit(gotoStatement: GotoStatement) {
        if (ir.last() is TerminateInstruction) {
            return
        }
        if (gotoStatement.label() == null) {
            throw IRCodeGenError("Goto statement outside of labeled statement", gotoStatement.begin())
        }

        val label = seekOrAddLabel(gotoStatement.id.str())
        ir.branch(label)
    }

    override fun visit(continueStatement: ContinueStatement) {
        if (ir.last() is TerminateInstruction) {
            return
        }

        when (val loopInfo = stmtStack.topLoop()) {
            is ForLoopStmtInfo -> ir.branch(loopInfo.resolveUpdate(ir)) //TODO bug???
            is LoopStmtInfo    -> ir.branch(loopInfo.resolveCondition(ir))
            else -> throw IRCodeGenError("Continue statement outside of loop", continueStatement.begin())
        }
    }

    override fun visit(breakStatement: BreakStatement) {
        if (ir.last() is TerminateInstruction) {
            return
        }

        val loopInfo = stmtStack.topSwitchOrLoop() ?:
            throw IRCodeGenError("Break statement outside of loop or switch", breakStatement.begin())
        ir.branch(loopInfo.resolveExit(ir))
    }

    override fun visit(defaultStatement: DefaultStatement) = scoped {
        val switchInfo = stmtStack.top() as SwitchStmtInfo
        val default = switchInfo.resolveDefault(ir)

        if (ir.last() !is TerminateInstruction && ir.currentLabel() != switchInfo.condBlock) {
            ir.branch(default)
        }

        ir.switchLabel(default)
        visitStatement(defaultStatement.stmt)
    }

    override fun visit(caseStatement: CaseStatement) = scoped {
        val switchInfo = stmtStack.top() as SwitchStmtInfo

        val ctx = CommonConstEvalContext<Int>(typeHolder)
        val constant = ConstEvalExpression.eval(caseStatement.constExpression, TryConstEvalExpressionInt(ctx))
            ?: throw IRCodeGenError("Case statement with non-constant expression: ${LineAgnosticAstPrinter.print(caseStatement.constExpression)}", caseStatement.begin())

        val caseValueConverted = IntegerConstant.of(switchInfo.conditionType.asType(), constant)
        val caseBlock = ir.createLabel()
        if (switchInfo.table.isNotEmpty() && ir.last() !is TerminateInstruction) {
            // fall through
            ir.branch(caseBlock)
        }

        switchInfo.table.add(caseBlock)
        switchInfo.values.add(caseValueConverted)

        ir.switchLabel(caseBlock)
        visitStatement(caseStatement.stmt)
    }

    override fun visit(returnStatement: ReturnStatement) {
        if (ir.last() is TerminateInstruction) {
            return
        }
        val fnStmt = stmtStack.root()
        val expr = returnStatement.expr
        if (expr is EmptyExpression) {
            ir.branch(fnStmt.resolveExit(ir))
            return
        }

        val value = visitExpression(expr, true)
        when (val type = returnStatement.expr.resolveType(typeHolder)) {
            is CPrimitive, is CStringLiteral -> when (functionType.retType().cType()) {
                is BOOL -> {
                    val returnType = ir.prototype().returnType().asType<PrimitiveType>()
                    val returnValue = ir.convertLVToType(value, FlagType)
                    val cvt = ir.convertLVToType(returnValue, returnType)
                    ir.store(fnStmt.returnValueAdr(), cvt)
                }
                is CPrimitive -> {
                    val returnType = ir.prototype().returnType().asType<PrimitiveType>()
                    val returnValue = ir.convertLVToType(value, returnType)
                    ir.store(fnStmt.returnValueAdr(), returnValue)
                }
                else -> throw RuntimeException("internal error")
            }
            is AnyCStructType -> {
                ir.memcpy(fnStmt.returnValueAdr(), value, U64Value.of(type.size().toLong()))
            }
            is AnyCArrayType -> {
                val returnType = ir.prototype().returnType().asType<PtrType>()
                val returnValue = ir.convertLVToType(value, returnType)
                ir.store(fnStmt.returnValueAdr(), returnValue)
            }
            else -> throw IRCodeGenError("Unknown return type, type=$type", returnStatement.begin())
        }
        ir.branch(fnStmt.resolveExit(ir))
    }

    override fun visit(compoundStatement: CompoundStatement) = scoped {
        if (ir.last() is TerminateInstruction) {
            return@scoped
        }
        for (node in compoundStatement.statements) {
            when (node) {
                is Declaration -> visitDeclaration(node)
                is Statement   -> visitStatement(node)
                else -> throw IRCodeGenError("Statement or declaration expected, but got $node", node.begin())
            }
        }
    }

    override fun visit(ifStatement: IfStatement) = scoped {
        if (ir.last() is TerminateInstruction) {
            return@scoped
        }
        val condition = makeConditionFromExpression(ifStatement.condition)
        val thenBlock = ir.createLabel()

        if (ifStatement.elseNode is EmptyStatement) {
            val endBlock = ir.createLabel()
            ir.branchCond(condition, thenBlock, endBlock)
            ir.switchLabel(thenBlock)
            visitStatement(ifStatement.then)
            if (ir.last() !is TerminateInstruction) {
                ir.branch(endBlock)
            }
            ir.switchLabel(endBlock)
        } else {

            val elseBlock = ir.createLabel()
            ir.branchCond(condition, thenBlock, elseBlock)
            // then
            ir.switchLabel(thenBlock)
            visitStatement(ifStatement.then)
            val endBlock = if (ir.last() !is TerminateInstruction) {
                val endBlock = ir.createLabel()
                ir.branch(endBlock)
                endBlock
            } else {
                null
            }

            // else
            ir.switchLabel(elseBlock)
            visitStatement(ifStatement.elseNode)

            if (ir.last() !is TerminateInstruction) {
                val newEndBlock = endBlock ?: ir.createLabel()
                ir.branch(newEndBlock)
                ir.switchLabel(newEndBlock)
            } else if (endBlock != null) {
                ir.switchLabel(endBlock)
            }
        }
    }

    override fun visit(doWhileStatement: DoWhileStatement) = scoped {
        if (ir.last() is TerminateInstruction) {
            return@scoped
        }
        val bodyBlock = ir.createLabel()
        stmtStack.scoped(LoopStmtInfo()) { loopStmt ->
            ir.branch(bodyBlock)
            ir.switchLabel(bodyBlock)

            visitStatement(doWhileStatement.body)

            if (ir.last() !is TerminateInstruction) {
                val conditionBlock = loopStmt.resolveCondition(ir)
                ir.branch(conditionBlock)
                ir.switchLabel(conditionBlock)
                val condition = makeConditionFromExpression(doWhileStatement.condition)
                val endBlock = loopStmt.resolveExit(ir)
                ir.branchCond(condition, bodyBlock, endBlock)
                ir.switchLabel(endBlock)
            }
            if (loopStmt.exit() != null) {
                val exitBlock = loopStmt.resolveExit(ir)
                ir.switchLabel(exitBlock)
            }
        }
    }

    override fun visit(whileStatement: WhileStatement) = scoped {
        if (ir.last() is TerminateInstruction) {
            return@scoped
        }
        val bodyBlock = ir.createLabel()
        stmtStack.scoped(LoopStmtInfo()) { loopStmtInfo ->
            val conditionBlock = loopStmtInfo.resolveCondition(ir)
            ir.branch(conditionBlock)
            ir.switchLabel(conditionBlock)
            val condition = makeConditionFromExpression(whileStatement.condition)

            val endBlock = loopStmtInfo.resolveExit(ir)
            ir.branchCond(condition, bodyBlock, endBlock)
            ir.switchLabel(bodyBlock)
            visitStatement(whileStatement.body)
            if (ir.last() !is TerminateInstruction) {
                ir.branch(conditionBlock)
            }
            ir.switchLabel(endBlock)
        }
    }

    private fun visitInit(init: Node?) = when (init) {
        is Declaration -> visitDeclaration(init)
        is ExprStatement -> visit(init)
        is EmptyStatement, null -> {}
        else -> throw IRCodeGenError("Unknown init statement, init=$init", init.begin())
    }

    private fun visitUpdate(update: Expression) {
        if (update is EmptyExpression) {
            return
        }

        visitExpression(update, true)
    }

    override fun visit(forStatement: ForStatement) = scoped {
        if (ir.last() is TerminateInstruction) {
            return@scoped
        }
        val bodyBlock = ir.createLabel()
        stmtStack.scoped(ForLoopStmtInfo()) { loopStmtInfo ->
            visitInit(forStatement.init)

            val conditionBlock = loopStmtInfo.resolveCondition(ir)
            ir.branch(conditionBlock)
            ir.switchLabel(conditionBlock)
            val cond = forStatement.condition
            if (cond is EmptyExpression) {
                ir.branch(bodyBlock)
            } else {
                val condition = makeConditionFromExpression(cond)
                val endBlock = loopStmtInfo.resolveExit(ir)
                ir.branchCond(condition, bodyBlock, endBlock)
            }

            if (ir.last() !is TerminateInstruction) {
                ir.branch(conditionBlock)
            }
            ir.switchLabel(bodyBlock)
            visitStatement(forStatement.body)
            if (ir.last() !is TerminateInstruction) {
                if (forStatement.update is EmptyExpression) {
                    ir.branch(conditionBlock)
                } else {
                    ir.branch(loopStmtInfo.resolveUpdate(ir))
                }
            }
            val updateBB = loopStmtInfo.update()
            if (updateBB != null) {
                ir.switchLabel(updateBB)
                visitUpdate(forStatement.update)
                ir.branch(conditionBlock)
            }
            if (ir.last() !is TerminateInstruction || loopStmtInfo.exit() != null) {
                val endBlock = loopStmtInfo.resolveExit(ir)
                ir.switchLabel(endBlock)
            }
        }
    }

    override fun visit(switchStatement: SwitchStatement) = scoped {
        if (ir.last() is TerminateInstruction) {
            return@scoped
        }
        val condition = visitExpression(switchStatement.condition, true)
        val conditionBlock = ir.currentLabel()

        stmtStack.scoped(SwitchStmtInfo(condition.type().asType(), conditionBlock, arrayListOf(), arrayListOf())) { info ->
            visitStatement(switchStatement.body)
            if (ir.last() !is TerminateInstruction) {
                ir.branch(info.resolveExit(ir))
            }

            if (info.exit() != null) {
                val endBlock = info.resolveExit(ir)
                if (ir.last() !is TerminateInstruction) {
                    ir.branch(endBlock)
                }
            }

            ir.switchLabel(conditionBlock)
            val default = info.default() ?: info.resolveExit(ir)
            ir.switch(condition, default, info.values, info.table)

            if (info.exit() != null) {
                ir.switchLabel(info.resolveExit(ir))
            }
        }
    }

    override fun visit(declarator: Declarator): Value {
        val type = typeHolder[declarator.name()]
        if (type.storageClass == StorageClass.STATIC) {
            return generateGlobalDeclarator(declarator)
        }

        val irType = when (val cType = type.typeDesc.cType()) {
            is BOOL                          -> I8Type
            is CAggregateType, is CPrimitive -> mb.toIRType<NonTrivialType>(typeHolder, cType)
            else -> throw IRCodeGenError("Unknown type, type=$cType", declarator.begin())
        }

        val rvalueAdr = ir.alloc(irType)
        varStack[declarator.name()] = rvalueAdr
        return rvalueAdr
    }

    private fun zeroMemory(address: Value, type: ArrayType) {
        for (i in 0 until type.length) {
            val elementAdr = ir.gep(address, type.elementType(), I64Value.of(i))
            when (val elementType = type.elementType()) {
                is PrimitiveType -> ir.store(elementAdr, PrimitiveConstant.of(elementType, 0))
                is ArrayType -> zeroMemory(elementAdr, elementType)
                is StructType -> zeroMemory(elementAdr, elementType)
            }
        }
    }
    private fun zeroMemory(address: Value, type: StructType) {
        for (i in type.fields.indices) {
            val elementAdr = ir.gfp(address, type, I64Value.of(i))
            when (val f = type.field(i)) {
                is PrimitiveType -> ir.store(elementAdr, PrimitiveConstant.of(f, 0))
                is StructType -> zeroMemory(elementAdr, f)
                is ArrayType -> zeroMemory(elementAdr, f)
            }
        }
    }

    private fun zeroingMemory(initializerList: InitializerList, value: Value, type: CAggregateType) {
        when (type) {
            is CStructType -> {
                val irElementType = mb.toIRType<StructType>(typeHolder, type)
                for (i in initializerList.initializers.size until type.members().size) {
                    val elementAdr = ir.gfp(value, irElementType, I64Value.of(i))
                    val fieldDesc = type.fieldByIndexOrNull(i) ?:
                        throw IRCodeGenError("Unknown field, field=$i", initializerList.begin())

                    when (val f = mb.toIRLVType<NonTrivialType>(typeHolder, fieldDesc.cType())) {
                        is PrimitiveType -> ir.store(elementAdr, PrimitiveConstant.of(f, 0))
                        is ArrayType -> zeroMemory(elementAdr, f)
                        is StructType -> zeroMemory(elementAdr, f)
                    }
                }
            }
            is CArrayType -> {
                if (initializerList.resolveType(typeHolder) is CStringLiteral) {
                    return
                }

                when (val elementType = type.element().cType()) {
                    is CPrimitive -> {
                        val irElementType = mb.toIRType<PrimitiveType>(typeHolder, elementType)
                        for (i in initializerList.initializers.size until type.dimension) {
                            val elementAdr = ir.gep(value, irElementType, I64Value.of(i))
                            ir.store(elementAdr, PrimitiveConstant.of(irElementType, 0))
                        }
                    }
                    is AnyCArrayType -> {
                        val irElementType = mb.toIRType<ArrayType>(typeHolder, elementType)
                        for (i in initializerList.initializers.size until type.dimension) {
                            val elementAdr = ir.gep(value, irElementType.elementType(), I64Value.of(i))
                            when (val f = irElementType.elementType()) {
                                is PrimitiveType -> ir.store(elementAdr, PrimitiveConstant.of(f, 0))
                                is ArrayType -> zeroMemory(elementAdr, f)
                                is StructType -> zeroMemory(elementAdr, f)
                            }
                        }
                    }
                    is CStructType -> {
                        val irElementType = mb.toIRType<StructType>(typeHolder, elementType)
                        for (i in initializerList.initializers.size until type.dimension) {
                            val elementAdr = ir.gep(value, irElementType, I64Value.of(i))
                            val fieldDesc = elementType.fieldByIndexOrNull(i.toInt()) ?:
                                throw IRCodeGenError("Unknown field, field=$i", initializerList.begin())

                            when (val f = mb.toIRType<NonTrivialType>(typeHolder, fieldDesc.cType())) {
                                is PrimitiveType -> ir.store(elementAdr, PrimitiveConstant.of(f, 0))
                                is ArrayType -> zeroMemory(elementAdr, f)
                                is StructType -> zeroMemory(elementAdr, f)
                            }
                        }
                    }
                    is CUnionType -> {
                        val irElementType = mb.toIRType<StructType>(typeHolder, elementType)
                        for (i in initializerList.initializers.size until type.dimension) {
                            val elementAdr = ir.gep(value, irElementType, I64Value.of(i))
                            when (val f = irElementType.field(0)) {
                                is PrimitiveType -> ir.store(elementAdr, PrimitiveConstant.of(f, 0))
                                is ArrayType -> zeroMemory(elementAdr, f)
                                is StructType -> zeroMemory(elementAdr, f)
                            }
                        }
                    }
                    else -> throw IRCodeGenError("Unknown type, type=$elementType", initializerList.begin())
                }
            }
            is CUnionType -> {}
            else -> throw IRCodeGenError("Unknown type, type=$type", initializerList.begin())
        }
    }

    private fun visitInitializerList(initializerList: InitializerList, lvalueAdr: Value, type: CAggregateType) {
        for ((idx, init) in initializerList.initializers.withIndex()) {
            when (init) {
                is SingleInitializer -> visitSingleInitializer(init.expr, lvalueAdr, type, idx)
                is DesignationInitializer -> visitDesignationInitializer(init, lvalueAdr, type)
            }
        }
        zeroingMemory(initializerList, lvalueAdr, type)
    }

    private fun visitDesignationInitializer(designationInitializer: DesignationInitializer, value: Value, type: CAggregateType) {
        var address: Value = value
        var innerType: CType = type
        for (designator in designationInitializer.designation.designators) {
            when (designator) {
                is ArrayDesignator -> {
                    if (innerType !is CArrayType) {
                        throw IRCodeGenError("Unknown type, type=$innerType", designationInitializer.begin())
                    }

                    val fieldType = mb.toIRType<ArrayType>(typeHolder, innerType)
                    val index = designator.constEval(typeHolder)
                    innerType = innerType.element().asType()
                    address = ir.gfp(address, fieldType, I64Value.of(index))
                }
                is MemberDesignator -> {
                    if (innerType !is AnyCStructType) {
                        throw IRCodeGenError("Unknown type, type=$innerType", designationInitializer.begin())
                    }

                    val fieldType = mb.toIRType<StructType>(typeHolder, innerType)
                    val member = innerType.fieldByIndexOrNull(designator.name()) ?:
                        throw IRCodeGenError("Unknown field, field=${designator.name()}", designationInitializer.begin())

                    innerType = member.cType().asType()
                    address = ir.gfp(address, fieldType, I64Value.of(member.index))
                }
            }
        }

        if (designationInitializer.initializer is InitializerList) {
            return visitInitializerList(designationInitializer.initializer, address, innerType.asType())
        }

        val expression = visitExpression(designationInitializer.initializer, true)
        val converted = mb.toIRType<Type>(typeHolder, innerType)
        val convertedRvalue = ir.convertRVToType(expression, converted)
        ir.store(address, convertedRvalue)
    }

    private fun generateInitDeclarationExpression(rValue: Expression): Value = when (rValue) {
        is InitializerList -> {
            if (rValue.initializers.size != 1) {
                throw IRCodeGenError("Initializer list with more than one element", rValue.begin())
            }
            val initializer = rValue.initializers.first()
            if (initializer !is SingleInitializer) {
                throw IRCodeGenError("Unknown initializer, initializer=$initializer", rValue.begin())
            }
            visitInitializer(initializer)
        }
        else -> visitExpression(rValue, true)
    }

    override fun visit(initDeclarator: InitDeclarator): Value {
        val varDesc = typeHolder[initDeclarator.name()]
        if (varDesc.storageClass == StorageClass.STATIC) {
            return generateGlobalAssignmentDeclarator(initDeclarator)
        }
        val type = varDesc.typeDesc.cType()
        if (type is CPrimitive) {
            val rvalue = generateInitDeclarationExpression(initDeclarator.rvalue)
            val commonType      = mb.toIRType<Type>(typeHolder, type)
            val convertedRvalue = ir.convertRVToType(rvalue, commonType)

            val lvalueAdr = visit(initDeclarator.declarator)
            ir.store(lvalueAdr, convertedRvalue)
            return convertedRvalue
        }

        val lvalueAdr = initDeclarator.declarator.accept(this)
        when (val rvalue = initDeclarator.rvalue) {
            is InitializerList -> visitInitializerList(rvalue, lvalueAdr, varDesc.typeDesc.asType())
            is FunctionCall -> {
                val rValueType = rvalue.resolveType(typeHolder)
                if (rValueType !is AnyCStructType) {
                    throw IRCodeGenError("Unknown function type, type=$rValueType", rvalue.begin())
                }

                visitFuncCallForStructType(lvalueAdr, rValueType, rvalue)
            }
            else -> {
                val rvalueResult = visitExpression(initDeclarator.rvalue, true)
                val commonType = mb.toIRType<AggregateType>(typeHolder, type)
                ir.memcpy(lvalueAdr, rvalueResult, U64Value.of(commonType.sizeOf().toLong()))
            }
        }
        return lvalueAdr
    }

    override fun visit(arrayDeclarator: ArrayDeclarator): Value {
        TODO("Not yet implemented")
    }

    override fun visit(emptyDeclarator: EmptyDeclarator): Value {
        return UndefValue
    }

    override fun visit(structDeclarator: StructDeclarator): Value {
        TODO("Not yet implemented")
    }

    override fun visit(directDeclarator: DirectDeclarator): Value {
        TODO("Not yet implemented")
    }
}

internal class FunGenInitializer(moduleBuilder: ModuleBuilder,
                        typeHolder: TypeHolder,
                        varStack: VarStack<Value>,
                        nameGenerator: NameGenerator) : AbstractIRGenerator(moduleBuilder, typeHolder, varStack, nameGenerator) {
    fun generate(functionNode: FunctionNode) {
        val varDesc = functionNode.declareType(functionNode.specifier, typeHolder)
        val fnType = varDesc.typeDesc.asType<CFunctionType>()

        val parameters = functionNode.functionDeclarator().params()
        val cPrototype = CFunctionPrototypeBuilder(functionNode.begin(), fnType, mb, typeHolder, varDesc.storageClass).build()

        val currentFunction = mb.createFunction(functionNode.name(), cPrototype.returnType, cPrototype.argumentTypes, cPrototype.attributes)
        val funGen = IrGenFunction(mb, typeHolder, varStack, nameGenerator, currentFunction, fnType)
        funGen.visitFun(parameters, functionNode)
    }
}<|MERGE_RESOLUTION|>--- conflicted
+++ resolved
@@ -799,10 +799,6 @@
                 val cvtType = when (commonType) {
                     is SignedIntType   -> if (commonType.sizeOf() < WORD_SIZE) I32Type else commonType
                     is UnsignedIntType -> if (commonType.sizeOf() < WORD_SIZE) U32Type else commonType
-<<<<<<< HEAD
-                    else -> throw IRCodeGenError("Unexpected type: $commonType", binOp.begin())
-=======
->>>>>>> 68997582
                 }
                 val left = visitExpression(binOp.left, true)
                 val leftConverted = ir.convertLVToType(left, cvtType)
