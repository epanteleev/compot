package startup

import common.ProcessedFile


class ShlangCLIArguments {
    private val includeDirectories = hashSetOf<String>()
    private val defines = hashMapOf<String, String>()
    private var preprocessOnly = false
    private var dumpDefines = false
    private var optionC = false
    private var inputs = arrayListOf<ProcessedFile>()

    private var dumpIrDirectoryOutput: String? = null
    private var optimizationLevel = 0
<<<<<<< HEAD
    private var outFilename = ProcessedFile.create("a", common.Extension.EXE)
=======
    private var outFilename = DEFAULT_OUTPUT
>>>>>>> 68997582

    fun inputs(): List<ProcessedFile> = inputs

    fun setDumpIrDirectory(out: String) {
        dumpIrDirectoryOutput = out
    }

    fun getDumpIrDirectory(): String? = dumpIrDirectoryOutput

    fun setOutputFilename(name: String) {
        outFilename = ProcessedFile.fromFilename(name)
<<<<<<< HEAD
    }

    fun setOptLevel(level: Int) {
        optimizationLevel = level
    }

=======
    }

    fun setOptLevel(level: Int) {
        optimizationLevel = level
    }

>>>>>>> 68997582
    fun getOptLevel(): Int = optimizationLevel

    fun getOutputFilename(): ProcessedFile = outFilename

    fun setDumpDefines(dumpDefines: Boolean) {
        this.dumpDefines = dumpDefines
    }

    fun setIsCompile(flag: Boolean) {
        optionC = flag
    }

    fun isCompile() = optionC

    fun setPreprocessOnly(preprocessOnly: Boolean) {
        this.preprocessOnly = preprocessOnly
    }

    fun setInputFileName(executableFileName: String) {
        inputs.add(ProcessedFile.fromFilename(executableFileName))
    }

    fun isPreprocessOnly(): Boolean = preprocessOnly
    fun isDumpDefines(): Boolean = dumpDefines

    fun addIncludeDirectory(directory: String) {
        includeDirectories.add(directory)
    }

    fun addDefine(name: String, value: String) {
        defines[name] = value
    }

    fun getDefines(): Map<String, String> = defines

    fun getIncludeDirectories(): Set<String> = includeDirectories
<<<<<<< HEAD
=======

    companion object {
        val DEFAULT_OUTPUT = ProcessedFile.create("a", common.Extension.EXE)
    }
>>>>>>> 68997582
}<|MERGE_RESOLUTION|>--- conflicted
+++ resolved
@@ -13,11 +13,7 @@
 
     private var dumpIrDirectoryOutput: String? = null
     private var optimizationLevel = 0
-<<<<<<< HEAD
-    private var outFilename = ProcessedFile.create("a", common.Extension.EXE)
-=======
     private var outFilename = DEFAULT_OUTPUT
->>>>>>> 68997582
 
     fun inputs(): List<ProcessedFile> = inputs
 
@@ -29,21 +25,12 @@
 
     fun setOutputFilename(name: String) {
         outFilename = ProcessedFile.fromFilename(name)
-<<<<<<< HEAD
     }
 
     fun setOptLevel(level: Int) {
         optimizationLevel = level
     }
 
-=======
-    }
-
-    fun setOptLevel(level: Int) {
-        optimizationLevel = level
-    }
-
->>>>>>> 68997582
     fun getOptLevel(): Int = optimizationLevel
 
     fun getOutputFilename(): ProcessedFile = outFilename
@@ -80,11 +67,8 @@
     fun getDefines(): Map<String, String> = defines
 
     fun getIncludeDirectories(): Set<String> = includeDirectories
-<<<<<<< HEAD
-=======
 
     companion object {
         val DEFAULT_OUTPUT = ProcessedFile.create("a", common.Extension.EXE)
     }
->>>>>>> 68997582
 }