--- conflicted
+++ resolved
@@ -69,20 +69,6 @@
         }
     }
 
-<<<<<<< HEAD
-    private fun makeOptCLIArguments(inputFilename: String): OptCLIArguments {
-        val optCLIArguments = OptCLIArguments()
-        optCLIArguments.setFilename(ProcessedFile.create(inputFilename, Extension.IR))
-        optCLIArguments.setOptLevel(cli.getOptLevel())
-
-        val dumpIrDirectoryOutput = cli.getDumpIrDirectory()
-        if (dumpIrDirectoryOutput != null) {
-            optCLIArguments.setDumpIrDirectory(dumpIrDirectoryOutput)
-        }
-
-        val outFilename = cli.getOutputFilename()
-        optCLIArguments.setOutputFilename(outFilename.withExtension(Extension.OBJ))
-=======
     private fun makeOptCLIArguments(inputFilename: ProcessedFile): OptCLIArguments {
         val optCLIArguments = OptCLIArguments()
         optCLIArguments.setFilename(inputFilename.withExtension(Extension.IR))
@@ -96,7 +82,6 @@
             optCLIArguments.setOutputFilename(outFilename.withExtension(Extension.OBJ))
         }
 
->>>>>>> 68997582
         return optCLIArguments
     }
 
@@ -116,16 +101,6 @@
                 compiledFiles.add(input)
                 continue
             }
-<<<<<<< HEAD
-
-            if (input.extension != Extension.C) {
-                continue
-            }
-
-            val module = compile(input.filename) ?: continue
-            val cli = makeOptCLIArguments(input.filename)
-            compiledFiles.add(OptDriver.compile(cli, module))
-=======
 
             if (input.extension != Extension.C) {
                 continue
@@ -140,7 +115,6 @@
 
         if (cli.isCompile()) {
             return
->>>>>>> 68997582
         }
 
         val out = cli.getOutputFilename()
@@ -148,13 +122,10 @@
             return
         }
 
-<<<<<<< HEAD
-=======
         runLinker(out, compiledFiles)
     }
 
     private fun runLinker(out: ProcessedFile, compiledFiles: List<ProcessedFile>) {
->>>>>>> 68997582
         val result = GNULdRunner(out)
             .libs(SystemConfig.runtimeLibraries())
             .libPaths(SystemConfig.runtimePathes())
