--- conflicted
+++ resolved
@@ -214,7 +214,7 @@
 
     private fun visitStringNode(stringNode: StringNode): Value {
         val string = stringNode.str.data()
-        val stringLiteral = StringLiteralConstant(createStringLiteralName(), ArrayType(Type.I8, string.length), string)
+        val stringLiteral = StringLiteralConstant("str${constantCounter++}", ArrayType(Type.I8, string.length), string)
         return mb.addConstant(stringLiteral)
     }
 
@@ -238,27 +238,10 @@
         }
     }
 
-<<<<<<< HEAD
     fun convertArg(function: AnyFunctionPrototype, argIdx: Int, expr: Value): Value {
         if (argIdx >= function.arguments().size) {
             if (!function.isVararg) {
                 throw IRCodeGenError("Too many arguments in function call '${function.shortName()}'")
-=======
-    private fun convertFunctionArgs(function: AnyFunctionPrototype, args: List<Expression>): List<Value> {
-        fun convertArg(argIdx: Int, expr: Value): Value {
-            if (argIdx >= function.arguments().size) {
-                if (!function.isVararg) {
-                    throw IRCodeGenError("Too many arguments in function call '${function.shortName()}'")
-                }
-
-                //TODO Prove it?!?
-                return when (expr.type()) {
-                    Type.F32 -> ir.convertToType(expr, Type.F64)
-                    Type.I8  -> ir.convertToType(expr, Type.I32)
-                    Type.U8  -> ir.convertToType(expr, Type.U32)
-                    else -> expr
-                }
->>>>>>> c04233ae
             }
 
             //TODO Prove it?!?
@@ -280,11 +263,7 @@
             val expr = visitExpression(argValue, true)
             when (val argCType = argValue.resolveType(typeHolder)) {
                 is CPrimitiveType, is CPointerType -> {
-<<<<<<< HEAD
                     val convertedArg = convertArg(function, idx, expr)
-=======
-                    val convertedArg = convertArg(idx, expr)
->>>>>>> c04233ae
                     convertedArgs.add(convertedArg)
                 }
                 is CArrayType -> {
@@ -915,7 +894,9 @@
 
     override fun visit(ifStatement: IfStatement): Boolean = varStack.scoped {
         val condition = makeConditionFromExpression(ifStatement.condition)
+
         val thenBlock = ir.createLabel()
+
 
         if (ifStatement.elseNode is EmptyStatement) {
             val endBlock = ir.createLabel()
