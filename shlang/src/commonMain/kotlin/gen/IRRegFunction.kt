--- conflicted
+++ resolved
@@ -276,15 +276,9 @@
 
     private fun le(type: Type): AnyPredicateType {
         return when (type) {
-<<<<<<< HEAD
-            is IntegerType       -> IntPredicate.Eq
-            is FloatingPointType -> FloatPredicate.Oeq
-            is PointerType       -> IntPredicate.Eq
-=======
             is IntegerType       -> IntPredicate.Le
             is FloatingPointType -> FloatPredicate.Ole
             is PointerType       -> IntPredicate.Le
->>>>>>> a82881ba
             else -> throw IRCodeGenError("Unknown type")
         }
     }
