--- conflicted
+++ resolved
@@ -154,15 +154,12 @@
         val result = runCTest("shlang/fun/25", listOf(), options())
         assertReturnCode(result, 2)
     }
-<<<<<<< HEAD
-=======
 
     @Test
     fun test26() {
         val result = runCTest("shlang/fun/26", listOf(), options())
         assertReturnCode(result, 97)
     }
->>>>>>> efc703be
 }
 
 class FunTestsO0: FunTests() {
